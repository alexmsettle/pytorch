import torch

from torch.jit._serialization import validate_map_location

import pathlib
import os

def _load_for_lite_interpreter(f, map_location=None):
    r"""
    Load a :class:`LiteScriptModule`
    saved with :func:`torch.jit._save_for_lite_interpreter`

    Args:
        f: a file-like object (has to implement read, readline, tell, and seek),
            or a string containing a file name
        map_location: a string or torch.device used to dynamically remap
            storages to an alternative set of devices.

    Returns:
        A :class:`LiteScriptModule` object.

    Example:

    .. testcode::

        import torch
        import io

        # Load LiteScriptModule from saved file path
        torch.jit._load_for_lite_interpreter('lite_script_module.pt')

        # Load LiteScriptModule from io.BytesIO object
        with open('lite_script_module.pt', 'rb') as f:
            buffer = io.BytesIO(f.read())

        # Load all tensors to the original device
        torch.jit.mobile._load_for_lite_interpreter(buffer)
    """
    if isinstance(f, str):
        if not os.path.exists(f):
            raise ValueError("The provided filename {} does not exist".format(f))
        if os.path.isdir(f):
            raise ValueError("The provided filename {} is a directory".format(f))

    map_location = validate_map_location(map_location)

    if isinstance(f, str) or isinstance(f, pathlib.Path):
        cpp_module = torch._C._load_for_lite_interpreter(f, map_location)
    else:
        cpp_module = torch._C._load_for_lite_interpreter_from_buffer(f.read(), map_location)

    return LiteScriptModule(cpp_module)

class LiteScriptModule(object):
    def __init__(self, cpp_module):
        self._c = cpp_module
        super(LiteScriptModule, self).__init__()

    def __call__(self, *input):
        return self._c.forward(input)

    def find_method(self, method_name):
        return self._c.find_method(method_name)

    def forward(self, *input):
        return self._c.forward(input)

    def run_method(self, method_name, *input):
        return self._c.run_method(method_name, input)

def _export_operator_list(module: LiteScriptModule):
    r"""
        return a set of root operator names (with overload name) that are used by any method
        in this mobile module.
    """
<<<<<<< HEAD
    # TODO fix mypy here
    return torch._C._export_operator_list(module._c)  # type: ignore[attr-defined]

def _get_model_bytecode_version(f_input) -> int:
    r"""
    Args:
        f_input: a file-like object (has to implement read, readline, tell, and seek),
            or a string containing a file name

    Returns:
        version: An integer. If the integer is -1, the version is invalid. A warning
            will show in the log.

    Example:

    .. testcode::

        from torch.jit.mobile import _get_model_bytecode_version

        # Get bytecode version from a saved file path
        version = _get_model_bytecode_version("path/to/model.ptl")

    """
    if isinstance(f_input, str):
        if not os.path.exists(f_input):
            raise ValueError(f"The provided filename {f_input} does not exist")
        if os.path.isdir(f_input):
            raise ValueError(f"The provided filename {f_input} is a directory")

    if (isinstance(f_input, str) or isinstance(f_input, pathlib.Path)):
        return torch._C._get_model_bytecode_version(str(f_input))
    else:
        return torch._C._get_model_bytecode_version_from_buffer(f_input.read())
=======
    return torch._C._export_operator_list(module._c)
>>>>>>> ac86e0a0
<|MERGE_RESOLUTION|>--- conflicted
+++ resolved
@@ -73,9 +73,7 @@
         return a set of root operator names (with overload name) that are used by any method
         in this mobile module.
     """
-<<<<<<< HEAD
-    # TODO fix mypy here
-    return torch._C._export_operator_list(module._c)  # type: ignore[attr-defined]
+    return torch._C._export_operator_list(module._c)
 
 def _get_model_bytecode_version(f_input) -> int:
     r"""
@@ -106,7 +104,4 @@
     if (isinstance(f_input, str) or isinstance(f_input, pathlib.Path)):
         return torch._C._get_model_bytecode_version(str(f_input))
     else:
-        return torch._C._get_model_bytecode_version_from_buffer(f_input.read())
-=======
-    return torch._C._export_operator_list(module._c)
->>>>>>> ac86e0a0
+        return torch._C._get_model_bytecode_version_from_buffer(f_input.read())