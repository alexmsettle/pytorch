#include <torch/csrc/profiler/util.h>
<<<<<<< HEAD
#include <torch/csrc/autograd/function.h>
=======
#include <torch/csrc/profiler/kineto_shim.h>
>>>>>>> a383d017

#include <c10/util/ArrayRef.h>
#include <fmt/format.h>
#include <c10/util/irange.h>

#ifdef USE_KINETO
#include <libkineto.h>
#endif

namespace torch {
namespace profiler {
namespace impl {

// ----------------------------------------------------------------------------
// -- NVTX --------------------------------------------------------------------
// ----------------------------------------------------------------------------
std::string getNvtxStr(
    const char* name,
    int64_t sequence_nr,
    const std::vector<std::vector<int64_t>>& shapes,
    const std::vector<int64_t>& seq_ids) {
  if (sequence_nr >= -1 || shapes.size() > 0) {
    std::string str;
    if (sequence_nr >= 0) {
      str = fmt::format("{}, seq = {}", name, sequence_nr);
    } else if (sequence_nr == -1) {
      str = name;
    } else {
#if defined(USE_ROCM)
      // Only ROCM supports < -1 sequence_nr
      str = name;
#endif
    }
    if (shapes.size() > 0) {
      std::stringstream s;
      s << str;
      s << ", sizes = [";
      for (const auto idx : c10::irange(shapes.size())) {
        if (shapes[idx].size() > 0) {
          s << "[";
          for (const auto dim : c10::irange(shapes[idx].size())) {
            s << shapes[idx][dim];
            if (dim < shapes[idx].size() - 1) {
              s << ", ";
            }
          }
          s << "]";
        } else {
          s << "[]";
        }
        if (idx < shapes.size() - 1) {
          s << ", ";
        }
      }
      s << "]";
      return s.str();
    }
<<<<<<< HEAD
    // Include the sequence ids of the input edges so
    // you can build the network graph
    if (seq_ids.size() > 0) {
      s << ", seq_ids = [";
        for (size_t idx = 0; idx < seq_ids.size(); ++idx) {
          s << seq_ids[idx];
          if (idx < seq_ids.size() - 1) {
            s << ", ";
          }
        }
      s << "]";
    }
    return s.str();
=======

    return str;
>>>>>>> a383d017
  } else {
    return name;
  }
}

// ----------------------------------------------------------------------------
// -- Op context (shapes, call stack) -----------------------------------------
// ----------------------------------------------------------------------------
std::vector<FileLineFunc> prepareCallstack(
    const std::vector<jit::StackEntry>& cs) {
  std::vector<FileLineFunc> entries;
  entries.reserve(cs.size());
  for (const auto& entry : cs) {
    auto& range = entry.range;
    if (range.source()) {
      auto& src = range.source();
      if (src && src->filename()) {
        auto line =
            src->starting_line_no() + src->lineno_for_offset(range.start());
        entries.emplace_back(
            FileLineFunc{*(src->filename()), line, entry.filename});
      }
    }
  }
  return entries;
}

std::vector<std::string> callstackStr(const std::vector<FileLineFunc>& cs) {
  std::vector<std::string> cs_str;
  cs_str.reserve(cs.size());
  for (const auto& entry : cs) {
    std::stringstream loc;
    loc << entry.filename << "(" << entry.line << "): " << entry.funcname;
    cs_str.push_back(loc.str());
  }
  return cs_str;
}

std::string stacksToStr(
    const std::vector<std::string>& stacks,
    const char* delim) {
  std::ostringstream oss;
  std::transform(
      stacks.begin(),
      stacks.end(),
      std::ostream_iterator<std::string>(oss, delim),
      [](std::string s) -> std::string {
#ifdef _WIN32
        // replace the windows backslash with forward slash
        std::replace(s.begin(), s.end(), '\\', '/');
#endif
        return s;
      });
  auto rc = oss.str();
  return "\"" + rc + "\"";
}

int get_seq_id_from_input_tensor(const c10::IValue& input_item) {
  int seq_id = -1;
  TORCH_INTERNAL_ASSERT(
    input_item.isTensor(),
    "Expected input item to be a Tensor."
  );
  const at::Tensor& tensor = input_item.toTensor();
  if (tensor.defined()) {
      torch::autograd::Node *grad_fn = tensor.grad_fn().get();
    // If no grad_fn then it means the tensor is a weight or
    // other trained variable. -1 seq_id indicates this condition.
    if (grad_fn)  {
        seq_id = grad_fn->sequence_nr();
    }
  }
  return seq_id;
}

std::vector<int64_t> flatten_list_seq_ids(c10::List<c10::IValue> list, std::string fn_name) {
  std::vector<int64_t> input_seq_ids;
  int seq_id = -1;
  for (const c10::IValue input : list) {
    if (input.isTensor()) {
      seq_id = get_seq_id_from_input_tensor(input);
      input_seq_ids.push_back(seq_id);
    }
  }
  return input_seq_ids;
}

std::vector<std::vector<int64_t>> inputSizes(const at::RecordFunction& fn) {
  std::vector<std::vector<int64_t>> sizes;
  sizes.reserve(fn.inputs().size());
  for (const c10::IValue& input : fn.inputs()) {
    if (!input.isTensor()) {
      sizes.emplace_back();
      continue;
    }
    const at::Tensor& tensor = input.toTensor();
    if (tensor.defined()) {
      sizes.push_back(input.toTensor().sizes().vec());
    } else {
      sizes.emplace_back();
    }
  }
  return sizes;
}

std::vector<int64_t> inputSeqIds(const at::RecordFunction& fn) {
  std::vector<int64_t> seq_ids;
  seq_ids.reserve(fn.inputs().size());
  int iter = 0;
  for (const c10::IValue& input : fn.inputs()) {
    int seq_id = -1;
    if (!input.isTensor()) {
      if (input.isList()) {
        std::vector<int64_t> tmp_seq_ids = flatten_list_seq_ids(input.toList(), std::string(fn.name()));
        // Extend the current sizes array by the array returned from input sizes
        if (!tmp_seq_ids.empty()) {
          seq_ids.insert(seq_ids.end(), tmp_seq_ids.begin(), tmp_seq_ids.end());
        } else {
          seq_ids.push_back(seq_id);
        }
      } else {
        seq_ids.push_back(seq_id);
      }
    } else {
      seq_id = get_seq_id_from_input_tensor(input);
      seq_ids.push_back(seq_id);
    }
    iter++;
  }
  return seq_ids;
}

std::string shapesToStr(const std::vector<std::vector<int64_t>>& shapes) {
  std::ostringstream oss;
  oss << "[";
  for (const auto t_idx : c10::irange(shapes.size())) {
    if (t_idx > 0) {
      oss << ", ";
    }
    oss << "[";
    for (const auto s_idx : c10::irange(shapes[t_idx].size())) {
      if (s_idx > 0) {
        oss << ", ";
      }
      oss << shapes[t_idx][s_idx];
    }
    oss << "]";
  }
  oss << "]";
  return oss.str();
}

std::string seqIdsToStr(const std::vector<int64_t>& seq_ids) {
  std::ostringstream oss;
  oss << "[";
  for (const auto idx : c10::irange(seq_ids.size())) {
    if (idx > 0) {
      oss << ", ";
    }
    oss << seq_ids[idx];
  }
  oss << "]";
  return oss.str();
}

std::string dtypesToStr(const std::vector<std::string>& types) {
  if (types.empty()) {
    return "[]";
  } else {
    std::ostringstream oss;
    std::transform(
        types.begin(),
        types.end(),
        std::ostream_iterator<std::string>(oss, ", "),
        [](std::string s) -> std::string { return "\"" + s + "\""; });
    auto rc = oss.str();
    rc.erase(rc.length() - 2); // remove last ", "
    return "[" + rc + "]";
  }
}

std::vector<std::string> inputTypes(const at::RecordFunction& fn) {
  std::vector<std::string> types;
  types.reserve(fn.inputs().size());
  for (const c10::IValue& input : fn.inputs()) {
    if (input.isTensor()) {
      const at::Tensor& tensor = input.toTensor();
      if (tensor.defined()) {
        types.push_back(
            static_cast<std::string>(input.toTensor().dtype().name()));
      } else {
        types.emplace_back();
      }
    } else if (input.isScalar() || input.isList()) {
      types.push_back(input.tagKind());
    } else {
      types.emplace_back();
    }
  }
  return types;
}

// ----------------------------------------------------------------------------
// -- FLOPS -------------------------------------------------------------------
// ----------------------------------------------------------------------------
static constexpr auto kConv2dStride = 3;
static constexpr auto kConv2dPadding = 4;
static constexpr auto kConv2dDilation = 5;
static constexpr auto kConv2dGroups = 6;

// List of supported operators
static constexpr auto kConv2dOp = "aten::conv2d";
static constexpr auto kMMOp = "aten::mm";
static constexpr auto kAddMMOp = "aten::addmm";
static constexpr auto kMulOp = "aten::mul";
static constexpr auto kAddOp = "aten::add";
static constexpr auto kBMMOp = "aten::bmm";
static constexpr auto kBAddBMMOp = "aten::baddbmm";

static constexpr auto kInputSize = "input_size";
static constexpr auto kWeightSize = "weight_size";
static constexpr auto kGroups = "groups";
static constexpr auto kPadding = "padding";
static constexpr auto kStride = "stride";
static constexpr auto kDilation = "dilation";
static constexpr auto kMatSize = "mat_size";
static constexpr auto kMat1Size = "mat1_size";
static constexpr auto kMat2Size = "mat2_size";

static bool validateInput(
    const std::string& op_name,
    size_t min_size,
    const std::vector<c10::IValue>& inputs,
    const c10::ArrayRef<int>& should_be_tensor) {
  std::stringstream ss;
  if (inputs.size() < min_size) {
    ss << "Failed to save extra arguments for flops compuation of op "
       << op_name << ", min size: " << min_size
       << ", actual size: " << inputs.size();
    TORCH_WARN(ss.str());
    return false;
  }
  for (auto index : should_be_tensor) {
    if (!inputs[index].isTensor()) {
      ss << "Failed to save extra arguments for flops compuation of op "
         << op_name << ", input[" << index << "] must be a tensor.";
      TORCH_WARN(ss.str());
      return false;
    }
  }
  return true;
}

std::unordered_map<std::string, c10::IValue> saveExtraArgs(
    const at::RecordFunction& fn) {
  // for specific types of fn, return the saved extra args for computing flops
  std::unordered_map<std::string, c10::IValue> map;
  std::vector<c10::IValue> inputs = fn.inputs();
  std::string fname(fn.name());

  if (inputs.empty()) {
    // Input shape is unavailable, return empty map
    return map;
  }

  if (fname == kConv2dOp) {
    bool check = validateInput(fname, kConv2dGroups + 1, inputs, {0, 1});
    if (!check) {
      return map;
    }

    at::Tensor input = inputs[0].toTensor();
    at::Tensor weight = inputs[1].toTensor();
    if (weight.sizes().size() != 4) {
      TORCH_WARN(
          "Failed to compute flops for op aten::conv2d because it requires a 4D kernel tensor.");
      return map;
    }
    map[kInputSize] = at::IValue(input.sizes());
    map[kWeightSize] = at::IValue(weight.sizes());
    map[kStride] = inputs[kConv2dStride];
    map[kPadding] = inputs[kConv2dPadding];
    map[kDilation] = inputs[kConv2dDilation];
    map[kGroups] = inputs[kConv2dGroups];
  } else if (fname == kMMOp) {
    bool check = validateInput(fname, 2, inputs, {0, 1});
    if (!check) {
      return map;
    }

    at::Tensor left = inputs[0].toTensor();
    at::Tensor right = inputs[1].toTensor();
    map[kMat1Size] = at::IValue(left.sizes());
    map[kMat2Size] = at::IValue(right.sizes());
  } else if (fname == kAddMMOp) {
    bool check = validateInput(fname, 3, inputs, {0, 1, 2});
    if (!check) {
      return map;
    }

    // Exact FLOP count depends on scaling factors alpha and beta but
    // just assume these are +=1.
    // (similar to http://www.netlib.org/lapack/lawnspdf/lawn41.pdf,
    // "Operations Count for the BLAS and LAPACK", Table 3, SGEMM)
    at::Tensor left = inputs[1].toTensor();
    at::Tensor right = inputs[2].toTensor();
    map[kMat1Size] = at::IValue(left.sizes());
    map[kMat2Size] = at::IValue(right.sizes());
  } else if (fname == kMulOp) {
    bool check = validateInput(fname, 1, inputs, {0});
    if (!check) {
      return map;
    }

    at::Tensor mat = inputs[0].toTensor();
    map[kMatSize] = at::IValue(mat.sizes());
  } else if (fname == kAddOp) {
    bool check = validateInput(fname, 1, inputs, {0});
    if (!check) {
      return map;
    }

    at::Tensor mat = inputs[0].toTensor();
    map[kMatSize] = at::IValue(mat.sizes());
  } else if (fname == kBMMOp) {
    bool check = validateInput(fname, 2, inputs, {0, 1});
    if (!check) {
      return map;
    }

    at::Tensor left = inputs[0].toTensor();
    at::Tensor right = inputs[1].toTensor();
    map[kMat1Size] = at::IValue(left.sizes());
    map[kMat2Size] = at::IValue(right.sizes());
  } else if (fname == kBAddBMMOp) {
    bool check = validateInput(fname, 3, inputs, {0, 1, 2});
    if (!check) {
      return map;
    }

    // Exact FLOP count depends on scaling factors alpha and beta but
    // just assume these are +=1.
    // (similar to http://www.netlib.org/lapack/lawnspdf/lawn41.pdf,
    // "Operations Count for the BLAS and LAPACK", Table 3, SGEMM)
    at::Tensor left = inputs[1].toTensor();
    at::Tensor right = inputs[2].toTensor();
    map[kMat1Size] = at::IValue(left.sizes());
    map[kMat2Size] = at::IValue(right.sizes());
  }

  return map;
}

uint64_t computeFlops(
    const std::string& op_name,
    const std::unordered_map<std::string, c10::IValue>& extra_args) {
  if (op_name == kConv2dOp) {
    if (extra_args.find(kInputSize) == extra_args.end() ||
        extra_args.find(kWeightSize) == extra_args.end() ||
        extra_args.find(kGroups) == extra_args.end() ||
        extra_args.find(kPadding) == extra_args.end() ||
        extra_args.find(kStride) == extra_args.end() ||
        extra_args.find(kDilation) == extra_args.end()) {
      TORCH_WARN(
          "Calculating flops for aten::conv2d requires groups, padding, stride, dilation, input_size, and weight_size in saved arguments.");
      return 0;
    }
    auto input_sizes_ref = extra_args.at(kInputSize);
    auto kernel_sizes_ref = extra_args.at(kWeightSize);
    auto groups_ref = extra_args.at(kGroups);
    auto padding_ref = extra_args.at(kPadding);
    auto stride_ref = extra_args.at(kStride);
    auto dilation_ref = extra_args.at(kDilation);
    if (!input_sizes_ref.isIntList() || !kernel_sizes_ref.isIntList()) {
      TORCH_WARN(
          "Failed to compute flops for op aten::conv2d because it requires input and weight tensor sizes.");
      return 0;
    }
    if (!padding_ref.isIntList() || !stride_ref.isIntList() ||
        !dilation_ref.isIntList()) {
      TORCH_WARN(
          "Failed to compute flops for op aten::conv2d because it requires padding, stride, and dilation values.");
      return 0;
    }

    const auto input_sizes = input_sizes_ref.toDimVector();
    const auto kernel_sizes = kernel_sizes_ref.toDimVector();
    const uint64_t groups = groups_ref.toInt();
    const std::vector<int64_t> padding = padding_ref.toIntVector();
    const std::vector<int64_t> stride = stride_ref.toIntVector();
    const std::vector<int64_t> dilation = dilation_ref.toIntVector();
    if (input_sizes.size() != 4 || kernel_sizes.size() != 4) {
      TORCH_WARN(
          "Failed to compute flops for op aten::conv2d because both input and weight must be size 4.");
      return 0;
    }
    if (!groups) {
      TORCH_WARN(
          "Failed to compute flops for op aten::conv2d because group size must not be 0.");
      return 0;
    }
    if (padding.size() != 2 || dilation.size() != 2) {
      TORCH_WARN(
          "Failed to compute flops for op aten::conv2d because both padding and dilation must be size 2.");
      return 0;
    }
    if (stride.size() != 2 || (stride[0] * stride[1] == 0)) {
      TORCH_WARN(
          "Failed to compute flops for op aten::conv2d because stride must be size 2 and cannot be 0.");
      return 0;
    }
    // format of the input is defined in torch.nn.quantized.functional.conv2d()
    uint64_t minibatch = 0, in_channels = 0, input_h = 0, input_w = 0;
    uint64_t out_channels = 0, kernel_h = 0, kernel_w = 0;
    const uint64_t conv2d_multiply_factor = 2;
    std::tie(minibatch, in_channels, input_h, input_w) = std::make_tuple(
        input_sizes[0], input_sizes[1], input_sizes[2], input_sizes[3]);
    std::tie(out_channels, std::ignore, kernel_h, kernel_w) = std::make_tuple(
        kernel_sizes[0], kernel_sizes[1], kernel_sizes[2], kernel_sizes[3]);
    uint64_t output_h =
        (input_h + 2 * padding[0] - dilation[0] * (kernel_h - 1) - 1) /
            stride[0] +
        1;
    uint64_t output_w =
        (input_w + 2 * padding[1] - dilation[1] * (kernel_w - 1) - 1) /
            stride[1] +
        1;

    return conv2d_multiply_factor * minibatch * output_h * output_w * kernel_h *
        kernel_w * in_channels * out_channels / groups;
  } else if (op_name == kMMOp || op_name == kAddMMOp) {
    if (extra_args.find(kMat1Size) == extra_args.end() ||
        extra_args.find(kMat2Size) == extra_args.end()) {
      TORCH_WARN(
          "Calculating flops for ",
          op_name,
          " requires mat1_size and mat2_size in saved arguments.");
      return 0;
    }
    auto mat1_sizes_ref = extra_args.at(kMat1Size);
    auto mat2_sizes_ref = extra_args.at(kMat2Size);
    if (!mat1_sizes_ref.isIntList() || !mat2_sizes_ref.isIntList()) {
      TORCH_WARN(
          "Failed to compute flops for op ",
          op_name,
          " because it requires mat1_size and mat2_size to be IntList.");
      return 0;
    }

    const auto mat1_size = mat1_sizes_ref.toDimVector();
    const auto mat2_size = mat2_sizes_ref.toDimVector();
    if (mat1_size.size() == 0) {
      return 0;
    }

    int64_t overlap_dim = mat1_size.back();
    if (overlap_dim == 0) {
      return 0;
    }

    const uint64_t gemm_multiply_factor = 2;
    uint64_t flops = 1;
    for (int64_t dim : mat1_size) {
      flops *= dim;
    }
    flops /= overlap_dim;
    for (int64_t dim : mat2_size) {
      flops *= dim;
    }
    flops *= gemm_multiply_factor;
    return flops;
  } else if (op_name == kBMMOp || op_name == kBAddBMMOp) {
    if (extra_args.find(kMat1Size) == extra_args.end() ||
        extra_args.find(kMat2Size) == extra_args.end()) {
      TORCH_WARN(
          "Calculating flops for ",
          op_name,
          " requires mat1_size and mat2_size in saved arguments.");
      return 0;
    }
    auto mat1_sizes_ref = extra_args.at(kMat1Size);
    auto mat2_sizes_ref = extra_args.at(kMat2Size);
    if (!mat1_sizes_ref.isIntList() || !mat2_sizes_ref.isIntList()) {
      TORCH_WARN(
          "Failed to compute flops for op ",
          op_name,
          " because it requires mat1_size and mat2_size to be IntList.");
      return 0;
    }

    const auto mat1_size = mat1_sizes_ref.toDimVector();
    const auto mat2_size = mat2_sizes_ref.toDimVector();
    if (mat1_size.size() == 0) {
      return 0;
    }

    int64_t batch_size = mat1_size.front();
    if (batch_size == 0) {
      return 0;
    }

    int64_t overlap_dim = mat1_size.back();
    if (overlap_dim == 0) {
      return 0;
    }

    const uint64_t gemm_multiply_factor = 2;
    uint64_t flops = 1;
    for (int64_t dim : mat1_size) {
      flops *= dim;
    }
    flops /= overlap_dim;
    flops /= batch_size;
    for (int64_t dim : mat2_size) {
      flops *= dim;
    }
    flops *= gemm_multiply_factor;
    return flops;
  } else if (op_name == kMulOp) {
    if (extra_args.find(kMatSize) == extra_args.end()) {
      TORCH_WARN(
          "Calculating flops for aten::mul.Tensor requires mat_size in saved arguments.");
      return 0;
    }
    auto mat_sizes = extra_args.at(kMatSize);
    if (!mat_sizes.isIntList()) {
      TORCH_WARN(
          "Failed to compute flops for op aten::mul because it requires mat_size to be IntList.");
      return 0;
    }

    const auto mat_size = mat_sizes.toDimVector();
    uint64_t flops = 1;
    for (int64_t dim : mat_size) {
      flops *= dim;
    }
    return flops;
  } else if (op_name == kAddOp) {
    if (extra_args.find(kMatSize) == extra_args.end()) {
      TORCH_WARN(
          "Calculating flops for aten::add.Tensor requires mat_size in saved arguments.");
      return 0;
    }
    auto mat_sizes = extra_args.at(kMatSize);
    if (!mat_sizes.isIntList()) {
      TORCH_WARN(
          "Failed to compute flops for op aten::add because it requires mat_size to be IntList.");
      return 0;
    }

    const auto mat_size = mat_sizes.toDimVector();
    uint64_t flops = 1;
    for (int64_t dim : mat_size) {
      flops *= dim;
    }
    return flops;
  }
  return 0;
}

} // namespace impl
} // namespace profiler
} // namespace torch<|MERGE_RESOLUTION|>--- conflicted
+++ resolved
@@ -1,9 +1,6 @@
 #include <torch/csrc/profiler/util.h>
-<<<<<<< HEAD
 #include <torch/csrc/autograd/function.h>
-=======
 #include <torch/csrc/profiler/kineto_shim.h>
->>>>>>> a383d017
 
 #include <c10/util/ArrayRef.h>
 #include <fmt/format.h>
@@ -38,47 +35,39 @@
 #endif
     }
     if (shapes.size() > 0) {
-      std::stringstream s;
-      s << str;
-      s << ", sizes = [";
+      str << ", sizes = [";
       for (const auto idx : c10::irange(shapes.size())) {
         if (shapes[idx].size() > 0) {
-          s << "[";
+          str << "[";
           for (const auto dim : c10::irange(shapes[idx].size())) {
-            s << shapes[idx][dim];
+            str << shapes[idx][dim];
             if (dim < shapes[idx].size() - 1) {
-              s << ", ";
+              str << ", ";
             }
           }
-          s << "]";
+          str << "]";
         } else {
-          s << "[]";
+          str << "[]";
         }
         if (idx < shapes.size() - 1) {
-          s << ", ";
+          str << ", ";
         }
       }
-      s << "]";
-      return s.str();
-    }
-<<<<<<< HEAD
+      str << "]";
+    }
     // Include the sequence ids of the input edges so
     // you can build the network graph
     if (seq_ids.size() > 0) {
-      s << ", seq_ids = [";
+      str << ", seq_ids = [";
         for (size_t idx = 0; idx < seq_ids.size(); ++idx) {
-          s << seq_ids[idx];
+          str << seq_ids[idx];
           if (idx < seq_ids.size() - 1) {
-            s << ", ";
+            str << ", ";
           }
         }
-      s << "]";
-    }
-    return s.str();
-=======
-
+      str << "]";
+    }
     return str;
->>>>>>> a383d017
   } else {
     return name;
   }
