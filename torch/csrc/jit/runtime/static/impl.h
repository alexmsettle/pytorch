--- conflicted
+++ resolved
@@ -215,6 +215,16 @@
 class ProcessedNode;
 class StaticRuntime;
 
+// A `BlockInfo` instance stores all of the shared state that each
+// `StaticRuntimeBlockRunner` will need to access. Most of this information is
+// read-only and shared between threads.
+// - Each `BlockInfo` corresponds to one block in the graph.
+// - Each `BlockInfo` may be used by multiple block runners (when there are many
+//   threads).
+// - All of the `BlockInfo`s are stored in a vector in the `StaticModule` and
+//   are initialized during `StaticModule` construction.
+// - Most of the information stored is used to initialize the block's memory
+//   planner.
 class BlockInfo {
  public:
   BlockInfo(uint32_t input_idx, Block* block)
@@ -224,9 +234,7 @@
       std::vector<ProcessedNode> nodes,
       const FastMap<Node*, bool>& node_has_out_variant);
 
-  // NB: This function copies nodes_ since each block runner instance
-  // needs its own copy!
-  std::vector<ProcessedNode> nodes() const {
+  const std::vector<ProcessedNode>& nodes() const {
     return nodes_;
   }
 
@@ -246,11 +254,11 @@
     return block_->nodes();
   }
 
-  void set_output_indices(std::vector<uint32_t> indices) {
+  void set_output_indices(std::vector<uint16_t> indices) {
     output_indices_ = std::move(indices);
   }
 
-  const std::vector<uint32_t>& block_output_indices() const {
+  const std::vector<uint16_t>& block_output_indices() const {
     return output_indices_;
   }
 
@@ -300,19 +308,21 @@
   }
 
  private:
-  std::vector<ProcessedNode> nodes_{};
+  std::vector<ProcessedNode> nodes_;
 
   ValueGroup value_group_;
 
-  FastSet<const Node*> node_is_optimizable_container_type_{};
-  FastSet<const Value*> managed_tensor_values_{};
-  FastSet<const Value*> managed_output_tensor_values_{};
-  FastSet<const Value*> leaked_values_{};
+  FastSet<const Node*> node_is_optimizable_container_type_;
+  FastSet<const Value*> managed_tensor_values_;
+  FastSet<const Value*> managed_output_tensor_values_;
+  FastSet<const Value*> leaked_values_;
 
   ManagedTensorRanges managed_tensor_ranges_{};
 
-  const uint32_t input_idx_;
-  std::vector<uint32_t> output_indices_;
+  // The index of this block's inputs in the shared values_ array.
+  const uint16_t input_idx_;
+  // The indices of this block's outputs in the shared values_ array.
+  std::vector<uint16_t> output_indices_;
   Block* block_;
 };
 
@@ -356,8 +366,6 @@
   size_t num_inputs() const;
   size_t num_outputs() const;
 
-<<<<<<< HEAD
-=======
   size_t num_constants() const {
     return constants_.size();
   }
@@ -374,7 +382,6 @@
     return output_indices_;
   }
 
->>>>>>> 8a912014
   const std::vector<IValue>& constants() const {
     return constants_;
   }
@@ -462,10 +469,6 @@
   std::vector<IValue> constants_;
   // The functions to be called by corresponding ProcessedNode.
   std::vector<ProcessedFunction> functions_{};
-<<<<<<< HEAD
-  std::vector<BlockInfo> blocks_;
-  size_t value_buffer_size_ = 0;
-=======
   // The nodes we need to run
   std::vector<ProcessedNode> nodes_;
   // Indices of graph outputs in the single values array.
@@ -487,9 +490,21 @@
   // argument. In this case, `self` isn't used in the graph, but the schema
   // includes it anyways to be consistent with the JIT interpreter.
   size_t num_inputs_;
->>>>>>> 8a912014
+  // See `BlockInfo` definition. The blocks are stored in depth-first order.
+  std::vector<BlockInfo> blocks_;
+  size_t value_buffer_size_ = 0;
 };
 
+// `StaticRuntimeBlockRunner` contains the core runtime logic. Each block runner
+// corresponds to one block in the graph and has its own memory planner.
+// `StaticRuntime` will initialize all `StaticRuntimeBlockRunner`s
+// upon construction. Each block runner only directly executes nodes from its
+// block. Special ops with sub-blocks like `prim::If` may have
+// `StaticRuntimeBlockRunner`s stored in their `ProcessedNode`s; these
+// sub-blocks get executed in the op's implementation.
+// `StaticRuntime` stores a vector of IValues that all
+// `StaticRuntimeBlockRunner`s share. This vector is used to store all
+// constants, inputs, and intermediate tensors.
 class TORCH_API StaticRuntimeBlockRunner {
  public:
   explicit StaticRuntimeBlockRunner(
@@ -685,15 +700,15 @@
   // Otherwise, the memory used by activations is cached inside the static
   // runtime.
   const StaticModule& static_module_;
-<<<<<<< HEAD
   const BlockInfo& block_info_;
 
-=======
+  const bool is_root_block_;
   // Cache this so we don't have to call static_module_.first_input_is_self()
   const bool first_input_is_self_;
->>>>>>> 8a912014
+  // Index of the start of this blocks inputs in the shared values_ array.
+  const uint16_t inputs_begin_;
+
   bool manage_output_tensors_enabled_ = false;
-  const bool is_root_block_;
   std::unique_ptr<MemoryPlanner> planner_;
   // ProcessedNodes reference their inputs and outputs with
   // offsets into this array, which saves memory.
@@ -702,8 +717,6 @@
   std::vector<IValue>& values_;
   std::vector<IValue*> outputs_;
   std::vector<ProcessedNode> nodes_;
-
-  const uint32_t inputs_begin_;
 };
 
 class TORCH_API ProcessedFunction {
@@ -840,6 +853,8 @@
   }
 
  private:
+  // For control flow; processed nodes may have sub-blocks which can
+  // be executed by op implementations.
   std::vector<std::shared_ptr<StaticRuntimeBlockRunner>> blocks_;
 
   C10_NODISCARD bool verify_outputs_dont_overlap_each_other() const;
@@ -858,6 +873,13 @@
 #endif
 };
 
+// `StaticRuntime` is the owner of the array of IValues (used for constants,
+// inputs, and intermediate tensors) that all `StaticRuntimeBlockRunner`s share.
+// Upon construction, it initializes all block runners. `operator()` simply
+// forwards the inputs to the top-level block runner. Each `StaticRuntime`
+// instance corresponds to one `StaticModule`. Multiple `StaticRuntime`
+// instances can be created; this is useful for multi-threaded execution, since
+// `operator()` is not thread-safe.
 class TORCH_API StaticRuntime {
  public:
   explicit StaticRuntime(const StaticModule& sm);
@@ -877,6 +899,7 @@
   bool isManagedOutputTensor(const IValue& ivalue) const;
   void disableManageOutputTensors();
 
+  // Gets the top-level memory planner. Used for testing.
   const MemoryPlanner* get_memory_planner() const;
 
   void benchmark(
