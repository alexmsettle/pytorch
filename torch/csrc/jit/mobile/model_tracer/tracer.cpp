#include <iostream>
#include <string>

/**
 * The tracer.cpp generates a binary that accepts a TorchScript model or a
 * Torch Mobile Model (with bytecode.pkl) which has at least 1 bundled
 * input. This binary then feeds the bundled input(s) into the model
 * and executes using the lite interpreter.
 *
 * Both root operators as well as called operators are recorded and saved
 * into a YAML file (whose path is provided on the command line).
 *
 * Note: Root operators may include primary and other operators that
 * are not invoked using the dispatcher, and hence they may not show
 * up in the Traced Operator list.
 *
 */

#include <torch/csrc/autograd/grad_mode.h>
#include <torch/csrc/jit/mobile/model_tracer/TensorUtils.h>
#include <torch/csrc/jit/mobile/parse_operators.h>
#include <torch/script.h>

typedef std::map<std::string, std::set<std::string>> kt_type;

C10_DEFINE_string(
    model_input_path,
    "",
    "The path of the input model file (.ptl).");

C10_DEFINE_string(
    build_yaml_path,
    "",
    "The path of the output YAML file containing traced operator information.");

#define REQUIRE_STRING_ARG(name)                            \
  if (FLAGS_##name.empty()) {                               \
    std::cerr << "You must specify the flag --" #name "\n"; \
    return 1;                                               \
  }

#define REQUIRE_INT_ARG(name)                               \
  if (FLAGS_##name == -1) {                                 \
    std::cerr << "You must specify the flag --" #name "\n"; \
    return 1;                                               \
  }

void printOpYAML(
    std::ostream& out,
    int indent,
    const std::string& op_name,
    bool is_used_for_training,
    bool is_root_operator,
    bool include_all_overloads) {
  out << std::string(indent, ' ') << op_name << ":" << std::endl;
  out << std::string(indent + 2, ' ')
      << "is_used_for_training: " << (is_used_for_training ? "true" : "false")
      << std::endl;
  out << std::string(indent + 2, ' ')
      << "is_root_operator: " << (is_root_operator ? "true" : "false")
      << std::endl;
  out << std::string(indent + 2, ' ')
      << "include_all_overloads: " << (include_all_overloads ? "true" : "false")
      << std::endl;
}

void printOpsYAML(
    std::ostream& out,
    const std::set<std::string>& operator_list,
    bool is_used_for_training,
    bool is_root_operator,
    bool include_all_overloads) {
  for (auto& it : operator_list) {
    printOpYAML(out, 2, it, false, is_root_operator, false);
  }
}

void run_model(
    const std::string& input_module_path,
    std::set<std::string>& root_ops,
    std::set<std::string>& enabled_backends,
    torch::jit::mobile::KernelDTypeTracer::kernel_tags_type&
        called_kernel_tags) {
  try {
    // Load the module on CPU with the flag to skip the operator exists check.
    // This is needed so that we can load any TorchBind objects (custom classes)
    // that this model refers to so that any operators being called from those
    // TorchBind objects can be traced by the model tracer.
    //
    torch::jit::mobile::MobileModelRunner module_runner(input_module_path, 0);
    root_ops = module_runner.get_root_operators();
    std::cout << "Got " << root_ops.size() << " Root Operators." << std::endl;

    if (torch::jit::mobile::MobileModelRunner::set_has_metal_gpu_operators(
            root_ops)) {
      std::cout << "Inferred Metal GPU Model." << std::endl;
      root_ops.insert(gpu_metal_operators.begin(), gpu_metal_operators.end());
      called_kernel_tags["__unused__"] = {"Float"};
      enabled_backends.insert("Metal GPU");

      // When we encounter a GPU model, we should call .cpu().copy_() on the
      // tensors in the bundled inputs, since this is what will happen when
      // such a model is executed on an iOS device (to copy the Tensor to Metal
      // memory via a call to .metal()).
      module_runner.for_each_tensor_in_bundled_inputs(consume_tensor);
    } else {
      std::cout << "Inferred CPU Model." << std::endl;
      enabled_backends.insert("CPU");
      torch::jit::mobile::MobileModelRunner mobile_module_runner(
          input_module_path);

      // When we encounter a CPU model, we should call .cpu().copy_() on the
      // tensors in the bundled inputs, since this is what will happen when
      // such a model is executed on an Android device since the PyTorch JNI
      // bindings call .cpu() in JIValue::newJIValueFromAtIValue().
      module_runner.for_each_tensor_in_bundled_inputs(consume_tensor);

      // If a user has bundled inputs since that api was updated to accept
      // bundled inputs for multiple methods They should go down this route.
      // Even if they only bundle inputs for forward they will have the new
      // style bundled inputs. Since at this time in tracer.cpp we do not know
      // what functions have bundled inputs we must call
      // get_bundled_inputs_functions_and_info if it exists to get the set.
      if (mobile_module_runner.has_new_style_bundled_inputs()) {
        auto bundled_inputs_mapping =
            mobile_module_runner.get_many_functions_bundled_inputs();
        for (auto& entry : bundled_inputs_mapping) {
          std::string function_name = entry.first;
          std::vector<std::vector<at::IValue>> bundled_inputs = entry.second;
          std::cout << "Got " << bundled_inputs.size()
                    << " bundled input(s) for " << function_name << "\n\n";
          std::vector<at::IValue> results =
              mobile_module_runner.run_with_inputs(
                  function_name, bundled_inputs);

          for (auto& result : results) {
            // Consume the result Tensor(s) when tracing on CPU since the
            // Android/Java JNI bindings will do the same.
            torch::jit::mobile::for_each_tensor_in_ivalue(
                result, consume_tensor);
          }
        }
        // If get_bundled_inputs_functions_and_info does not exists we default
        // to assuming they bundled before that change was made. If no bundled
        // inputs are found here either an error will be thrown
      } else {
        std::vector<std::vector<at::IValue>> bundled_inputs =
            mobile_module_runner.get_all_bundled_inputs();
        std::cout << "Got " << bundled_inputs.size() << " bundled input(s)\n\n";
        std::vector<at::IValue> results =
            mobile_module_runner.run_with_inputs(bundled_inputs);

        for (auto& result : results) {
          // Consume the result Tensor(s) when tracing on CPU since the
          // Android/Java JNI bindings will do the same.
          torch::jit::mobile::for_each_tensor_in_ivalue(result, consume_tensor);
        }
      }
    }
  } catch (std::exception& ex) {
    std::cerr
        << "ModelTracer has not been able to load the module for the following reasons:\n"
        << ex.what()
        << "\nPlease consider reporting a bug to PyTorch with the error message."
        << std::endl;

    throw ex;
  }
}

/**
 * Converts a pytorch model (full/lite) to lite interpreter model for
 * mobile, and additionally writes out a list of root and called
 * operators.
 */
int main(int argc, char* argv[]) {
  if (!c10::ParseCommandLineFlags(&argc, &argv)) {
    std::cerr << "Failed to parse command line flags!" << std::endl;
    return 1;
  }

  REQUIRE_STRING_ARG(model_input_path);
  REQUIRE_STRING_ARG(build_yaml_path);

  const std::string input_module_path = FLAGS_model_input_path;

  std::ofstream yaml_out(FLAGS_build_yaml_path);

  std::cout << "Processing: " << input_module_path << std::endl;
  std::cout << "Output: " << FLAGS_build_yaml_path << std::endl;

  at::globalContext().setQEngine(at::QEngine::QNNPACK);
  c10::ObservedOperators::getUnobservedOperatorList().clear();

  torch::jit::mobile::OperatorCallTracer op_tracer;
  torch::jit::mobile::KernelDTypeTracer kdtype_tracer;

  call_setup_methods();

  std::set<std::string> root_ops, traced_operators, enabled_backends;
  torch::jit::mobile::KernelDTypeTracer::kernel_tags_type called_kernel_tags;

  using torch::jit::MobileModuleLoadOptions;

  // run with QNNPACK
  run_model(input_module_path, root_ops, enabled_backends, called_kernel_tags);
  at::globalContext().setQEngine(at::QEngine::FBGEMM);
  run_model(input_module_path, root_ops, enabled_backends, called_kernel_tags);

  traced_operators = op_tracer.getCalledOperators();
  called_kernel_tags.insert(
      kdtype_tracer.getCalledKernelTags().begin(),
      kdtype_tracer.getCalledKernelTags().end());
  traced_operators.insert(
      always_included_traced_ops.begin(), always_included_traced_ops.end());

<<<<<<< HEAD
  if (tracer_result.traced_operators.size() <=
=======
  if (traced_operators.size() <=
>>>>>>> 53ee4587
      torch::jit::mobile::always_included_traced_ops.size()) {
    throw std::runtime_error(c10::str(
        "Error traced_operators size: ",
        traced_operators.size(),
        ". Expected the traced operator list to be bigger then the default size ",
        torch::jit::mobile::always_included_traced_ops.size(),
        ". Please report a bug in PyTorch."));
  }

  // If the op exist in both traced_ops and root_ops, leave it in root_ops only
<<<<<<< HEAD
  for (const auto& root_op : tracer_result.root_ops) {
    if (tracer_result.traced_operators.find(root_op) !=
        tracer_result.traced_operators.end()) {
      tracer_result.traced_operators.erase(root_op);
=======
  for (const auto& root_op : root_ops) {
    if (traced_operators.find(root_op) != traced_operators.end()) {
      traced_operators.erase(root_op);
>>>>>>> 53ee4587
    }
  }

  yaml_out << "include_all_kernel_dtypes: true" << std::endl;
  yaml_out << "operators:" << std::endl;
  printOpsYAML(
      yaml_out,
      tracer_result.root_ops,
      false /* is_used_for_training */,
      true /* is_root_operator */,
      false /* include_all_overloads */);
  printOpsYAML(
      yaml_out,
      tracer_result.traced_operators,
      false /* is_used_for_training */,
      false /* is_root_operator */,
      false /* include_all_overloads */);
}<|MERGE_RESOLUTION|>--- conflicted
+++ resolved
@@ -214,11 +214,7 @@
   traced_operators.insert(
       always_included_traced_ops.begin(), always_included_traced_ops.end());
 
-<<<<<<< HEAD
-  if (tracer_result.traced_operators.size() <=
-=======
   if (traced_operators.size() <=
->>>>>>> 53ee4587
       torch::jit::mobile::always_included_traced_ops.size()) {
     throw std::runtime_error(c10::str(
         "Error traced_operators size: ",
@@ -229,16 +225,9 @@
   }
 
   // If the op exist in both traced_ops and root_ops, leave it in root_ops only
-<<<<<<< HEAD
-  for (const auto& root_op : tracer_result.root_ops) {
-    if (tracer_result.traced_operators.find(root_op) !=
-        tracer_result.traced_operators.end()) {
-      tracer_result.traced_operators.erase(root_op);
-=======
   for (const auto& root_op : root_ops) {
     if (traced_operators.find(root_op) != traced_operators.end()) {
       traced_operators.erase(root_op);
->>>>>>> 53ee4587
     }
   }
 
