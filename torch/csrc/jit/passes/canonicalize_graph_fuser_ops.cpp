#include <c10/util/irange.h>
#include <torch/csrc/jit/jit_log.h>
#include <torch/csrc/jit/passes/canonicalize_graph_fuser_ops.h>
#include <torch/csrc/jit/passes/dead_code_elimination.h>

namespace torch {
namespace jit {

struct ChunkOutput {
  ChunkOutput(Value* v, size_t o) : val(v), offset(o){};
  Value* val;
  size_t offset;
};

static c10::optional<std::vector<ChunkOutput>> getChunkOutputs(Node* chunk) {
  std::vector<ChunkOutput> outputs;
  for (auto list_use : chunk->output()->uses()) {
    if (list_use.user->matches(
            "aten::select(t[] list, int idx) -> t", attr::idx) &&
        list_use.user->output()->type()->cast<TensorType>()) {
      outputs.emplace_back(
          list_use.user->output(),
          list_use.user->get<int64_t>(attr::idx).value());
    } else if (list_use.user->kind() == prim::ListUnpack) {
      // This sometimes happens if the sizes can't be evenly divided by the
      // number of chunks
      if (static_cast<int64_t>(list_use.user->outputs().size()) !=
          chunk->get<int64_t>(attr::chunks).value()) {
        return c10::nullopt;
      }
      auto unpack_outputs = list_use.user->outputs();
      for (const auto i : c10::irange(unpack_outputs.size())) {
        outputs.emplace_back(unpack_outputs[i], i);
      }
    } else {
      return c10::nullopt;
    }
  }
  return outputs;
}

static void CanonicalizeOps(Block* block) {
  for (auto it = block->nodes().begin(), end = block->nodes().end(); it != end;
       ++it) {
    for (auto sub : it->blocks())
      CanonicalizeOps(sub);
    if (it->matches(
            "aten::add(Tensor self, Tensor other, *, Scalar alpha) -> Tensor") ||
        it->matches(
            "aten::sub(Tensor self, Tensor other, *, Scalar alpha) -> Tensor") ||
        it->matches("aten::mul(Tensor self, Tensor other) -> Tensor") ||
        it->matches("aten::div(Tensor self, Tensor other) -> Tensor")) {
      // Replace rank 0 Tensor constants with scalar constants.
      if (auto other = it->get<at::Tensor>(attr::other)) {
        if (other->dim() == 0) {
          WithInsertPoint insert_guard{*it};
          auto graph = it->owningGraph();
          auto new_other = graph->insertConstant(other->item());
          std::vector<Value*> inputs = it->inputs().vec();
          inputs.at(1) = new_other;
          Value* new_output =
              graph->insertNode(graph->create(it->kind(), inputs))->output();
          new_output->copyMetadata(it->output());
          it->output()->replaceAllUsesWith(new_output);
        }
      }
    } else if (it->matches(
                   "aten::chunk(Tensor self, int chunks, int dim) -> Tensor[]",
                   /*const_inputs=*/{attr::chunks, attr::dim})) {
      // Replace aten::chunk (which returns a list) with ConstantChunk with the
      // outputs unpacked.
      if (auto orig_outputs = getChunkOutputs(*it)) {
        WithInsertPoint guard(*it);
        auto* self = it->namedInput(attr::self);
        auto* graph = it->owningGraph();
        const auto chunks = it->get<int64_t>(attr::chunks).value();
        const auto dim = it->get<int64_t>(attr::dim).value();
        auto* node =
            graph->insertNode(graph->create(prim::ConstantChunk, chunks));
        node->addInput(self);
        node->i_(attr::chunks, chunks)->i_(attr::dim, dim);
        for (const auto& orig_out : *orig_outputs) {
          orig_out.val->replaceAllUsesWith(node->outputs()[orig_out.offset]);
          node->outputs()[orig_out.offset]->setType(orig_out.val->type());
        }
      }
    }
  }
}

void CanonicalizeOps(const std::shared_ptr<Graph>& graph) {
  CanonicalizeOps(graph->block());
<<<<<<< HEAD
  eliminateDeadCode(graph);
=======
  GRAPH_DUMP("After CanonicalizeOps: ", graph);
  EliminateDeadCode(graph);
>>>>>>> 32b37ba2
}

} // namespace jit
} // namespace torch<|MERGE_RESOLUTION|>--- conflicted
+++ resolved
@@ -90,12 +90,8 @@
 
 void CanonicalizeOps(const std::shared_ptr<Graph>& graph) {
   CanonicalizeOps(graph->block());
-<<<<<<< HEAD
+  GRAPH_DUMP("After CanonicalizeOps: ", graph);
   eliminateDeadCode(graph);
-=======
-  GRAPH_DUMP("After CanonicalizeOps: ", graph);
-  EliminateDeadCode(graph);
->>>>>>> 32b37ba2
 }
 
 } // namespace jit
