--- conflicted
+++ resolved
@@ -136,6 +136,7 @@
 
     // report_input_shapes
     std::vector<std::vector<int64_t>> shapes_;
+    std::vector<int64_t> seq_ids_;
     std::vector<std::string> dtypes_;
 
     // with_stack
@@ -193,58 +194,8 @@
 
   std::unique_ptr<KinetoObserverContext> newOpEvent() {
     std::lock_guard<std::mutex> guard(state_mutex_);
-<<<<<<< HEAD
-
-    auto end_time = ctx->endUS;
-    if (cpu_trace_) {
-      torch::profiler::impl::kineto::recordThreadInfo();
-      cpu_trace_.addCPUActivity(
-          evt_name,
-          torch::profiler::impl::kineto::kineto_ids(),
-          ctx->correlationId,
-          ctx->startUs,
-          end_time);
-    }
-
-    kineto_events_.emplace_back();
-    kineto_events_.back()
-        .name(evt_name)
-        .startUs(ctx->startUs)
-        .durationUs(end_time - ctx->startUs)
-        .correlationId(ctx->correlationId)
-        .deviceType(c10::DeviceType::CPU)
-        .startThreadId(ctx->startThreadId)
-        .endThreadId(ctx->endThreadId)
-        .sequenceNr(ctx->sequenceNr)
-        .fwdThreadId(ctx->fwdThreadId)
-        .scope(ctx->recFunScope)
-        .setAsync(is_async)
-        .debugHandle(ctx->debug_handle);
-    if (ctx->shapes && !ctx->shapes->empty()) {
-      kineto_events_.back().shapes(*ctx->shapes);
-    }
-    if (ctx->seq_ids && !ctx->seq_ids->empty()) {
-      kineto_events_.back().seq_ids(*ctx->seq_ids);
-    }
-    if (ctx->dtypes && !ctx->dtypes->empty()) {
-      kineto_events_.back().dtypes(*ctx->dtypes);
-    }
-    if (ctx->stack && !ctx->stack->empty()) {
-      kineto_events_.back().stack(*ctx->stack);
-    }
-    if (ctx->module_hierarchy) {
-      kineto_events_.back().moduleHierarchy(*ctx->module_hierarchy);
-    }
-    if (ctx->extraArgs && !ctx->extraArgs->empty()) {
-      kineto_events_.back().flops(
-          torch::profiler::impl::computeFlops(std::string(evt_name), *ctx->extraArgs));
-    }
-    kineto_events_.back().cuda_event_start_ = ctx->cuda_event_start_;
-    kineto_events_.back().cuda_event_end_ = ctx->cuda_event_end_;
-=======
     op_events_.emplace_back();
     return std::make_unique<KinetoObserverContext>(&op_events_.back());
->>>>>>> 2d5296b0
   }
 
   void reportMemoryUsage(
@@ -345,6 +296,10 @@
 
       if (!e.shapes_.empty()) {
         kineto_events_.back().shapes(e.shapes_);
+      }
+
+      if (!e.seq_ids_.empty()) {
+        kineto_events_.back().seq_ids(e.seq_ids_);
       }
 
       if (!e.dtypes_.empty()) {
@@ -673,18 +628,9 @@
             data_ptr->kineto_info_ = torch::profiler::impl::kineto::kineto_ids();
             data_ptr->name_ = fn.name();
             if (config.report_input_shapes) {
-<<<<<<< HEAD
-              ctx_ptr->shapes = torch::profiler::impl::inputSizes(fn);
-              ctx_ptr->seq_ids = torch::profiler::impl::inputSeqIds(fn);
-              ctx_ptr->dtypes = torch::profiler::impl::inputTypes(fn);
-            }
-
-            if (config.with_flops) {
-              ctx_ptr->extraArgs = torch::profiler::impl::saveExtraArgs(fn);
-=======
               data_ptr->shapes_ = torch::profiler::impl::inputSizes(fn);
+              data_ptr->seq_ids_ = torch::profiler::impl::inputSeqIds(fn);
               data_ptr->dtypes_ = torch::profiler::impl::inputTypes(fn);
->>>>>>> 2d5296b0
             }
 #if !defined BUILD_LITE_INTERPRETER && !defined C10_MOBILE
             // backward nodes source range corresponds to the forward node
@@ -740,11 +686,8 @@
             torch::profiler::impl::kineto::recordThreadInfo();
           })
           .needsInputs(registration_state_ptr->config().report_input_shapes)
-<<<<<<< HEAD
           .needsOutputs(registration_state_ptr->config().report_input_shapes)
           .needsIds(true)
-=======
->>>>>>> 2d5296b0
           .scopes(scopes));
   registration_state_ptr->setCallbackHandle(handle);
 }
