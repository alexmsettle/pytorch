--- conflicted
+++ resolved
@@ -525,93 +525,6 @@
 void pushProfilingCallbacks(const std::unordered_set<at::RecordScope>& scopes) {
   auto state_ptr = getProfilerTLSState();
   TORCH_INTERNAL_ASSERT(state_ptr, "Expected profiler state set");
-<<<<<<< HEAD
-  auto handle = at::addThreadLocalCallback(at::RecordFunctionCallback(
-      [](const at::RecordFunction& fn) -> std::unique_ptr<at::ObserverContext> {
-        auto state_ptr = getProfilerTLSState();
-        if (!state_ptr) {
-          return nullptr;
-        }
-        const auto& config = state_ptr->config();
-        if (config.state == ProfilerState::KINETO ||
-            config.state == ProfilerState::KINETO_GPU_FALLBACK) {
-          auto corr_id = next_correlation_id();
-#ifdef USE_KINETO
-          libkineto::api().activityProfiler().pushCorrelationId(corr_id);
-#endif // USE_KINETO
-
-          auto ctx_ptr = std::make_unique<KinetoObserverContext>();
-          ctx_ptr->correlationId = corr_id;
-          ctx_ptr->startThreadId = at::RecordFunction::currentThreadId();
-          ctx_ptr->debug_handle = fn.debugHandle();
-
-          if (config.report_input_shapes) {
-            ctx_ptr->shapes = torch::profiler::impl::inputSizes(fn);
-            ctx_ptr->seq_ids = torch::profiler::impl::inputSeqIds(fn);
-            ctx_ptr->dtypes = torch::profiler::impl::inputTypes(fn);
-          }
-
-          if (config.with_flops) {
-            ctx_ptr->extraArgs = torch::profiler::impl::saveExtraArgs(fn);
-          }
-
-          ctx_ptr->sequenceNr = fn.seqNr();
-          ctx_ptr->fwdThreadId = fn.forwardThreadId();
-          ctx_ptr->recFunScope = (uint8_t)fn.scope();
-
-  #if !defined BUILD_LITE_INTERPRETER && !defined C10_MOBILE
-          // backward nodes source range corresponds to the forward node
-          // TODO: consider using C++ stack trace
-          if (config.with_stack &&
-              fn.scope() != at::RecordScope::BACKWARD_FUNCTION) {
-            auto cs = torch::profiler::impl::prepareCallstack(jit::currentCallstack());
-            ctx_ptr->stack = callstackStr(cs);
-          }
-          if (config.with_modules &&
-              fn.scope() != at::RecordScope::BACKWARD_FUNCTION) {
-            ctx_ptr->module_hierarchy = jit::currentModuleHierarchy();
-          }
-  #endif
-          ctx_ptr->startUs = getTimeUs();
-          if (config.state == ProfilerState::KINETO_GPU_FALLBACK) {
-            try {
-              torch::profiler::impl::cudaStubs()->record(nullptr, &ctx_ptr->cuda_event_start_, nullptr);
-            } catch (const std::exception& e) {
-              LOG(WARNING) << "Failed to record CUDA event. " << e.what();
-            }
-          }
-          return ctx_ptr;
-        } else if (config.state == ProfilerState::NVTX) {
-          std::vector<std::vector<int64_t>> shapes;
-          std::vector<int64_t> input_seq_ids;
-          if (config.report_input_shapes) {
-            shapes = torch::profiler::impl::inputSizes(fn);
-            input_seq_ids = torch::profiler::impl::inputSeqIds(fn);
-          }
-          torch::profiler::impl::cudaStubs()->nvtxRangePushA(torch::profiler::impl::getNvtxStr(
-            fn.name(), fn.seqNr(), shapes, input_seq_ids).c_str());
-        }
-        return nullptr;
-      },
-      [](const at::RecordFunction& fn, at::ObserverContext* ctx_ptr) {
-        auto state_ptr = getProfilerTLSState();
-        if (!state_ptr) {
-          return;
-        }
-        const auto& config = state_ptr->config();
-        if (config.state == ProfilerState::KINETO ||
-            config.state == ProfilerState::KINETO_GPU_FALLBACK) {
-          auto* kineto_ctx_ptr = static_cast<KinetoObserverContext*>(ctx_ptr);
-          TORCH_INTERNAL_ASSERT(kineto_ctx_ptr != nullptr);
-
-          kineto_ctx_ptr->endThreadId = at::RecordFunction::currentThreadId();
-          if (config.state == ProfilerState::KINETO_GPU_FALLBACK) {
-            try {
-              torch::profiler::impl::cudaStubs()->record(
-                  nullptr, &kineto_ctx_ptr->cuda_event_end_, nullptr);
-            } catch (const std::exception& e) {
-              LOG(WARNING) << "Failed to record CUDA event. " << e.what();
-=======
   auto handle = at::addThreadLocalCallback(
       at::RecordFunctionCallback(
           [](const at::RecordFunction& fn)
@@ -633,6 +546,7 @@
 
               if (config.report_input_shapes) {
                 ctx_ptr->shapes = torch::profiler::impl::inputSizes(fn);
+                ctx_ptr->seq_ids = torch::profiler::impl::inputSeqIds(fn);
                 ctx_ptr->dtypes = torch::profiler::impl::inputTypes(fn);
               }
 
@@ -669,12 +583,13 @@
               return ctx_ptr;
             } else if (config.state == ProfilerState::NVTX) {
               std::vector<std::vector<int64_t>> shapes;
+              std::vector<int64_t> input_seq_ids;
               if (config.report_input_shapes) {
                 shapes = torch::profiler::impl::inputSizes(fn);
+                input_seq_ids = torch::profiler::impl::inputSeqIds(fn);
               }
               torch::profiler::impl::cudaStubs()->nvtxRangePushA(
-                  torch::profiler::impl::getNvtxStr(fn.name(), fn.seqNr(), shapes).c_str());
->>>>>>> a383d017
+                  torch::profiler::impl::getNvtxStr(fn.name(), fn.seqNr(), shapes, input_seq_ids).c_str());
             }
             return nullptr;
           },
