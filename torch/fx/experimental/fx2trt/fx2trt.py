--- conflicted
+++ resolved
@@ -143,11 +143,7 @@
         max_workspace_size=1 << 25,
         fp16_mode=True,
         int8_mode=False,
-<<<<<<< HEAD
-        sparse_mode=False,
-=======
         sparse_weights=False,
->>>>>>> 3a9697d4
         force_fp32_output=False,
         strict_type_constraints=False,
         algorithm_selector=None,
@@ -184,13 +180,8 @@
         if int8_mode:
             builder_config.set_flag(trt.BuilderFlag.INT8)
 
-<<<<<<< HEAD
-        if sparse_mode:
-            self.logger.log(self.logger.INFO, "Setting sparsity flag in builder")
-=======
         if sparse_weights:
             assert fp16_mode or int8_mode, "We can only enable sparsity in fp16 or int8 mode."
->>>>>>> 3a9697d4
             builder_config.set_flag(trt.BuilderFlag.SPARSE_WEIGHTS)
 
         if strict_type_constraints:
