#include <ATen/native/sparse/SparseTensorMath.h>

#include <c10/util/irange.h>
#include <c10/util/MaybeOwned.h>
#include <ATen/ATen.h>
#include <ATen/Parallel.h>
#include <ATen/SparseTensorImpl.h>
#include <ATen/ExpandUtils.h>
#include <ATen/NativeFunctions.h>
#include <ATen/InitialTensorOptions.h>
#include <ATen/SparseTensorUtils.h>
#include <ATen/WrapDimUtilsMulti.h>
#include <ATen/native/BinaryOps.h>
#include <ATen/native/CPUBlas.h>

#include <algorithm>

namespace at { namespace native {

using namespace at::sparse;
// --------------------------------------------------------------------
// Utility functions
// --------------------------------------------------------------------

namespace {

  inline SparseTensor get_result_tensor_for_unary_op(const SparseTensor& input) {
    if (c10::isIntegralType(input.scalar_type(), /*includeBool=*/true)) {
      return at::empty_like(input, input.options().dtype(c10::get_default_dtype()));
    }
    return at::empty_like(input);
  }
}

// --------------------------------------------------------------------
// zero_(SparseTensor)
// --------------------------------------------------------------------

// hummu hummu
SparseTensor& zero_sparse_(SparseTensor& self) {
  AT_ASSERT(self.is_sparse());
  at::zeros_out(self, get_sparse_impl(self)->sizes());
  return self._coalesced_(true);
}

// NB: Don't need zeros, zeros_like, already implemented in TensorFactories

// --------------------------------------------------------------------
// mul(SparseTensor, Scalar)
// --------------------------------------------------------------------

SparseTensor& mul_out_sparse_zerodim(SparseTensor& r, const SparseTensor& t, const Tensor& value) {
  AT_ASSERT(r.is_sparse());
  AT_ASSERT(t.is_sparse());
  AT_ASSERT(value.dim() == 0);

  if (is_same_tensor(r, t)) {
    r._values().mul_(value);
  } else {
    r.resize_as_(t);
    auto indices = r._indices();
    indices.resize_as_(t._indices());
    indices.copy_(t._indices());
    Tensor r_values = r._values(); // Sigh... needed because mul_out takes Tensor&
    at::mul_out(r_values, t._values(), value);
    get_sparse_impl(r)->set_nnz_and_narrow(t._nnz());
    r._coalesced_(t.is_coalesced());
  }
  return r;
}

SparseTensor& mul_out_sparse_scalar(SparseTensor& r, const SparseTensor& t, const Scalar& value) {
  return mul_out_sparse_zerodim(r, t, wrapped_scalar_tensor(value));
}

// --------------------------------------------------------------------
// log1p(SparseTensor)
// --------------------------------------------------------------------

// In-place log1p on uncoalesced tensors is not supported since the operation is not a linear map.
// Values of uncoalesced tensor corresponding to the same indices are summed
// and log1p(summed_value) != log1p(v1) + log1p(v2)

SparseTensor& log1p_out_sparse(const SparseTensor& t, SparseTensor& r) {
  TORCH_CHECK(r.is_sparse(), "Tensor should be sparse");
  TORCH_CHECK(t.is_sparse(), "Tensor should be sparse");
  TORCH_CHECK(
      !c10::isIntegralType(r.scalar_type(), /*includeBool=*/true),
      "log1p: result type cannot be Integral, got:",
      r.scalar_type());

  if (is_same_tensor(r, t)) {
    // don't have in-place log1p for uncoalesced input because coalesce() is not in-place
    TORCH_CHECK(r.is_coalesced(), "log1p: in-place on uncoalesced tensors is not supported");
  }
  else {
    copy_sparse_to_sparse_(r, t.coalesce());
  }
  r._values().log1p_();
  return r;
}

SparseTensor log1p_sparse(const SparseTensor& t) {
  auto result = get_result_tensor_for_unary_op(t);
  return log1p_out_sparse(t, result);
}

SparseTensor& log1p_sparse_(SparseTensor& t) {
  return log1p_out_sparse(t, t);
}

// --------------------------------------------------------------------
// neg(SparseTensor)
// --------------------------------------------------------------------

SparseTensor& neg_out_sparse(const SparseTensor& t, SparseTensor& r) {
  TORCH_CHECK(r.is_sparse(), "Tensor should be sparse");
  TORCH_CHECK(t.is_sparse(), "Tensor should be sparse");

  // copy_sparse_ does not perform the copy if it is the same tensor
  copy_sparse_to_sparse_(r, t);
  r._values().neg_();
  return r;
}

SparseTensor neg_sparse(const SparseTensor& t) {
  SparseTensor r = get_result_tensor_for_unary_op(t);
  neg_out_sparse(t, r);
  return r;
}

SparseTensor& neg_sparse_(SparseTensor& t) {
  return neg_out_sparse(t, t);
}

// --------------------------------------------------------------------
// asin(SparseTensor)
// --------------------------------------------------------------------

// In-place asin on uncoalesced tensors is not supported since the operation is not a linear map.
// Values of uncoalesced tensor corresponding to the same indices are summed
// and asin(summed_value) != asin(v1) + asin(v2)

SparseTensor& asin_out_sparse(const SparseTensor& t, SparseTensor& r) {
  TORCH_CHECK(r.is_sparse(), "Tensor should be sparse");
  TORCH_CHECK(t.is_sparse(), "Tensor should be sparse");
  TORCH_CHECK(
      !c10::isIntegralType(r.scalar_type(), /*includeBool=*/true),
      "asin: result type cannot be Integral, got:",
      r.scalar_type());

  if (is_same_tensor(r, t)) {
    // don't have in-place asin for uncoalesced input because coalesce() is not in-place, see above comment
    TORCH_CHECK(r.is_coalesced(), "asin: in-place on uncoalesced tensors is not supported");
  } else {
    copy_sparse_to_sparse_(r, t.coalesce());
  }
  r._values().asin_();
  return r;
}

SparseTensor asin_sparse(const SparseTensor& t) {
  auto result = get_result_tensor_for_unary_op(t);
  return asin_out_sparse(t, result);
}

SparseTensor& asin_sparse_(SparseTensor& t) {
  return asin_out_sparse(t, t);
}

// --------------------------------------------------------------------
// sqrt(SparseTensor)
// --------------------------------------------------------------------

// TODO: add in-place variant

SparseTensor& sqrt_out_sparse(const SparseTensor& t_, SparseTensor& r) {
  TORCH_CHECK(r.is_sparse(), "Tensor should be sparse");
  TORCH_CHECK(t_.is_sparse(), "Tensor should be sparse");

  // This coalesce is why we can't easily provide an inplace variant
  SparseTensor t = t_.coalesce();

  r.resize_as_(t);
  auto indices = r._indices();
  indices.resize_as_(t._indices());
  indices.copy_(t._indices());
  Tensor r_values = r._values();
  at::sqrt_out(r_values, t._values());
  get_sparse_impl(r)->set_nnz_and_narrow(t._nnz());
  return r._coalesced_(t.is_coalesced());
}

SparseTensor sqrt_sparse(const SparseTensor& t) {
  SparseTensor r = get_result_tensor_for_unary_op(t);
  sqrt_out_sparse(t, r);
  return r;
}
// --------------------------------------------------------------------
// pow(SparseTensor, Scalar)
// --------------------------------------------------------------------

// TODO: add in-place variant

SparseTensor& pow_out_sparse_scalar(const SparseTensor& t_, const Scalar& value, SparseTensor& r) {
  AT_ASSERT(r.is_sparse());
  AT_ASSERT(t_.is_sparse());
  TORCH_CHECK(value.toDouble() != 0, "pow: cannot raise to zeroth power on sparse tensor; it would make the result tensor dense");

  // This coalesce is why we can't easily provide an inplace variant
  SparseTensor t = t_.coalesce();

  r.resize_as_(t);
  auto indices = r._indices();
  indices.resize_as_(t._indices());
  indices.copy_(t._indices());
  Tensor r_values = r._values(); // Sigh... needed because pow_out takes Tensor&
  at::pow_out(r_values, t._values(), value);
  get_sparse_impl(r)->set_nnz_and_narrow(t._nnz());
  return r._coalesced_(t.is_coalesced());
}

SparseTensor pow_sparse_scalar(const SparseTensor& t, const Scalar& value) {
  SparseTensor r = at::empty({0}, t.options());
  pow_out_sparse_scalar(t, value, r);
  return r;
}

// --------------------------------------------------------------------
// div(SparseTensor, Scalar)
// --------------------------------------------------------------------

static SparseTensor& coalesce_(SparseTensor& tensor) {
  if (tensor.is_coalesced()) {
    return tensor;
  }

  SparseTensor coalesced = tensor.coalesce();
  tensor._values().resize_as_(coalesced._values());
  tensor._indices().resize_as_(coalesced._indices());
  tensor._values().copy_(coalesced._values());
  tensor._indices().copy_(coalesced._indices());
  tensor._coalesced_(true);
  return tensor;
}

// Note [Sparse Floor Division]
// ~~~~~~~~~~~~~~~~~~~~~~~~~~~~
// Uncoalesced sparse tensors cannot be floor divided correctly. Integer
// division is considered a special-case of floor division for purposes of
// this note.
// For example, an integer tensor with values=[3, 3] divided by 2 would produce
// values=[1, 1], which sum to 2 instead of 3 (=6/2).
// A float tensor with values=[3., 3.] floor divided by 2 would also produce
// values=[1., 1.] (after truncation), which sum to 2.f instead of 3.f.
// To perform floor division the sparse tensor must be coalesced first.

SparseTensor& div_out_sparse_zerodim(const SparseTensor& t, const Tensor& value, c10::optional<std::string> rounding_mode, SparseTensor& r) {
  TORCH_CHECK(value.dim() == 0, "Sparse division requires a scalar or ",
    "zero-dim dense tensor divisor (got shape ", value.sizes(), " for divisor)");
  TORCH_CHECK(!value.is_sparse(), "Sparse division requires a scalar or ",
    "zero-dim dense tensor divisor (got a sparse divisor)");

  AT_ASSERT(r.is_sparse());
  AT_ASSERT(t.is_sparse());

  // See note "Sparse Floor Division"
  const bool should_coalesce = rounding_mode.has_value() && !t.is_coalesced();
  if (is_same_tensor(r, t)) {
    if (should_coalesce) {
      coalesce_(r);
    }
    r._values().div_(value, rounding_mode);
  } else {
    Tensor t_tmp = t;
    if (should_coalesce) {
      t_tmp = t.coalesce();
    }
    r.resize_as_(t_tmp);
    auto indices = r._indices();
    indices.resize_as_(t_tmp._indices());
    indices.copy_(t_tmp._indices());
    Tensor r_values = r._values(); // Sigh... needed because div_out takes Tensor&
    at::div_out(r_values, t_tmp._values(), value, rounding_mode);
    get_sparse_impl(r)->set_nnz_and_narrow(t_tmp._nnz());
    r._coalesced_(t_tmp.is_coalesced());
  }
  return r;
}

SparseTensor& div_out_sparse_zerodim(const SparseTensor& t, const Tensor& value, SparseTensor& r) {
  return div_out_sparse_zerodim(t, value, /*rounding_mode=*/c10::nullopt, r);
}

Tensor div_sparse(const Tensor& self, const Tensor& value) {
  auto commonDtype = at::result_type(self, value);
  if (c10::isIntegralType(commonDtype, /*includeBool=*/true)) {
    commonDtype = typeMetaToScalarType(at::get_default_dtype());
  }
  Tensor result = at::empty({0}, self.options().dtype(commonDtype));
  return div_out_sparse_zerodim(self, value, result);
}

Tensor& div_sparse_(Tensor& self, const Tensor& value) {
  return div_out_sparse_zerodim(self, value, self);
}

<<<<<<< HEAD
SparseTensor& div_out_sparse_scalar(SparseTensor& r, const SparseTensor& t, const Scalar& value) {
=======
SparseTensor& div_out_sparse_scalar(const SparseTensor& t, Scalar value, SparseTensor& r) {
>>>>>>> 8be5b1ca
  return div_out_sparse_zerodim(t, wrapped_scalar_tensor(value), r);
}

Tensor div_sparse(const Tensor& self, const Tensor& value, c10::optional<std::string> rounding_mode) {
  auto commonDtype = at::result_type(self, value);
  if (c10::isIntegralType(commonDtype, /*include_bool=*/true) && !rounding_mode.has_value()) {
    commonDtype = typeMetaToScalarType(at::get_default_dtype());
  }
  Tensor result = at::empty({0}, self.options().dtype(commonDtype));
  return div_out_sparse_zerodim(self, value, std::move(rounding_mode), result);
}

Tensor& div_sparse_(Tensor& self, const Tensor& value, c10::optional<std::string> rounding_mode) {
  return div_out_sparse_zerodim(self, value, std::move(rounding_mode), self);
}

SparseTensor& div_out_sparse_scalar(const SparseTensor& t, Scalar value, c10::optional<std::string> rounding_mode, SparseTensor& r) {
  return div_out_sparse_zerodim(t, wrapped_scalar_tensor(value), std::move(rounding_mode), r);
}

// --------------------------------------------------------------------
// floor_divide(SparseTensor, Scalar)
// --------------------------------------------------------------------

SparseTensor& floor_divide_out_sparse_zerodim(const SparseTensor& dividend,
  const Tensor& divisor,
  SparseTensor& result) {
  TORCH_CHECK(divisor.dim() == 0, "Sparse floor division requires a scalar or ",
    "zero-dim dense tensor divisor (got shape ", divisor.sizes(), " for divisor)");
  TORCH_CHECK(!divisor.is_sparse(), "Sparse floor division requires a scalar or ",
    "zero-dim dense tensor divisor (got a sparse divisor)");

  AT_ASSERT(result.is_sparse());
  AT_ASSERT(dividend.is_sparse());

  // Case 1: result and dividend are the same tensor
  // Performs floor division in-place
  if (is_same_tensor(result, dividend)) {

    // See note "Sparse Floor Division"
    if (!result.is_coalesced()) {
      coalesce_(result);
    }

    result._values().floor_divide_(divisor);
    return result;
  }

  // Case 2: result and dividend are different tensors
  Tensor dividend_tmp = dividend;

  // Ensures dividend_tmp is coalesced (see note above)
  if (!dividend.is_coalesced()) {
    dividend_tmp = dividend.coalesce();
  }

  // Resizes and indexes result like dividend_tmp
  result.resize_as_(dividend_tmp);
  result._indices().resize_as_(dividend_tmp._indices());
  result._indices().copy_(dividend_tmp._indices());

  // Computes result
  Tensor result_values = result._values();
  at::floor_divide_out(result_values, dividend_tmp._values(), divisor);
  get_sparse_impl(result)->set_nnz_and_narrow(dividend_tmp._nnz());
  result._coalesced_(dividend_tmp.is_coalesced());
  return result;
}

Tensor floor_divide_sparse(const Tensor& self, const Tensor& value) {
  auto commonDtype = at::result_type(self, value);
  Tensor result = at::empty({0}, self.options().dtype(commonDtype));
  return floor_divide_out_sparse_zerodim(self, value, result);
}

Tensor& floor_divide_sparse_(Tensor& self, const Tensor& value) {
  return floor_divide_out_sparse_zerodim(self, value, self);
}

SparseTensor& floor_divide_out_sparse_scalar(SparseTensor& r, const SparseTensor& t, const Scalar& value) {
  return floor_divide_out_sparse_zerodim(t, wrapped_scalar_tensor(value), r);
}

// --------------------------------------------------------------------
// norm(SparseTensor, Scalar)
// --------------------------------------------------------------------

// Only supports floating point, FYI
Tensor norm_sparse(const SparseTensor& self, const Scalar& p) {
  AT_ASSERT(self.is_sparse());
  return norm_sparse(self, p, IntArrayRef{}, false, c10::nullopt);
}

Tensor norm_sparse(const SparseTensor& self, const optional<Scalar>& p, IntArrayRef dim, bool keepdim, optional<ScalarType> dtype) {
  AT_ASSERT(self.is_sparse());
  if (dim.size() > 0) {
    // Only full reductions are supported, so check if that is the case
    int64_t ndim = self.dim();
    bool passed_full_reduction_check = static_cast<size_t>(ndim) == dim.size();
    if (passed_full_reduction_check) {
      auto dim_ = dim.vec();
      maybe_wrap_dims(dim_, ndim);
      std::vector<bool> dims_check(ndim, false);
      // Need to check for duplicates, and fail if any are found
      for (auto dim_ind : dim_) {
        if (dims_check[dim_ind]) {
          passed_full_reduction_check = false;
          break;
        }
        dims_check[dim_ind] = true;
      }
    }
    TORCH_CHECK(passed_full_reduction_check,
      "norm_sparse currently only supports full reductions, so 'dim' must either be empty or contain all dimensions of the input");
  }
  TORCH_CHECK(keepdim == false, "norm_sparse currently does not support keepdim=True");
  TORCH_CHECK(!dtype.has_value(), "norm_sparse currently does not support 'dtype' argument");
  constexpr auto TWO = 2.0;
  auto p_ = p.value_or(TWO);
  return self.coalesce()._values().norm(p_);
}

// --------------------------------------------------------------------
// mv(SparseTensor, Tensor)
// --------------------------------------------------------------------

Tensor mv_sparse(const SparseTensor& self, const Tensor& vec)
{
  TORCH_CHECK(self.ndimension() == 2 &&
              vec.ndimension() == 1,
              "mv: two tensor dim should be 2 and 1, but got ",
              "SparseTensor Dim: ", self.ndimension(), "Tensor Dim: ", vec.ndimension());

  TORCH_CHECK(vec.size(-1) == self.size(-1),
              "mv: expected self.size(-1) == vec.size(-1)");

  auto result = self.matmul(vec.unsqueeze(-1));

  return result.squeeze(-1);
}

// --------------------------------------------------------------------
// add(SparseTensor, SparseTensor, Scalar)  [broadcasts]
// --------------------------------------------------------------------

Tensor add_sparse(const Tensor& self, const Tensor& other, const Scalar& alpha) {
  // TODO: Why?! Can't we just flip the order here...
  TORCH_CHECK(!(self.is_sparse() && !other.is_sparse()),
              "add(sparse, dense) is not supported. Use add(dense, sparse) instead.");
  auto commonDtype = at::result_type(self, other);
  alpha_check(commonDtype, alpha);
  Tensor result = at::empty({0}, self.options().dtype(commonDtype));
  return at::add_out(result, self, other, alpha);  // redispatch!
}

Tensor& add_sparse_(Tensor& self, const Tensor& other, const Scalar& alpha) {
  return at::add_out(self, self, other, alpha);  // redispatch!
}

// There's actually nothing sparse specific about these implementations

Tensor sub_sparse(const Tensor& self, const Tensor& other, const Scalar& alpha) {
  sub_check(self, other);
  return native::add_sparse(self, other, -alpha);
}

Tensor& sub_sparse_(Tensor& self, const Tensor& other, const Scalar& alpha) {
  sub_check(self, other);
  return native::add_sparse_(self, other, -alpha);
}

Tensor& sub_out_sparse(const Tensor& self, const Tensor& other, const Scalar& alpha, Tensor& r) {
  sub_check(self, other);
  return at::add_out(r, self, other, -alpha);  // redispatch!
}


SparseTensor& add_out_sparse_contiguous(SparseTensor& r, const SparseTensor& t, const SparseTensor& src, const Scalar& value, ScalarType commonDtype) {
    // saving those because they can be overwritten when doing in-place operations
    int64_t t_nnz = t._nnz(), s_nnz = src._nnz(), max_nnz = t_nnz + s_nnz;
    bool coalesced = t.is_coalesced() && src.is_coalesced();
    int64_t sparse_dim = src.sparse_dim();

    Tensor r_indices = at::empty({src.sparse_dim(), max_nnz}, t._indices().options());

    Tensor t_values = t._values().to(commonDtype);
    Tensor s_values = src._values().to(commonDtype);

    Tensor r_values = new_values_with_size_of(s_values, max_nnz).zero_();

    int64_t blockSize = r_values.stride(0);
    int64_t r_i = 0, t_i = 0, s_i = 0;
    auto t_indices = t._indices();
    auto src_indices = src._indices();

    // NB: relies on nnz tests above
    auto t_indices_accessor = t_indices.accessor<int64_t, 2>();
    auto r_indices_accessor = r_indices.accessor<int64_t, 2>();
    auto src_indices_accessor = src_indices.accessor<int64_t, 2>();

    AT_DISPATCH_ALL_TYPES_AND_COMPLEX(
        commonDtype, "cadd_sparse", [&] {
          scalar_t* t_values_ptr = t_values.data_ptr<scalar_t>();
          scalar_t* s_values_ptr = s_values.data_ptr<scalar_t>();
          scalar_t* r_values_ptr = r_values.data_ptr<scalar_t>();
          scalar_t cast_value = value.to<scalar_t>();
          while (t_i < t_nnz || s_i < s_nnz) {
            int64_t cmp;
            if (t_i >= t_nnz) {
              cmp = -1;
            } else if (s_i >= s_nnz) {
              cmp = 1;
            } else {
              cmp = 0;
              for (auto d: c10::irange(sparse_dim)) {
                if (t_indices_accessor[d][t_i] < src_indices_accessor[d][s_i]) {
                  cmp = 1;
                  break;
                }
                if (t_indices_accessor[d][t_i] > src_indices_accessor[d][s_i]) {
                  cmp = -1;
                  break;
                }
              }
            }
            if (cmp >= 0) {
              for (auto d: c10::irange(sparse_dim)) {
                r_indices_accessor[d][r_i] = t_indices_accessor[d][t_i];
              }
              if (t_values.numel() > 0) {  // We add all elements from t_values to r_values only if t_values is not an empty tensor
                at::native::cpublas::axpy<scalar_t>(blockSize, 1,
                  t_values_ptr + t_i * blockSize, 1,
                  r_values_ptr + r_i * blockSize, 1);
              }
              t_i++;
            }
            if (cmp <= 0) {
              for (auto d: c10::irange(sparse_dim)) {
                r_indices_accessor[d][r_i] = src_indices_accessor[d][s_i];
              }
              if (s_values.numel() > 0) {  // We add all elements from s_values to r_values only if s_values is not an empty tensor
                at::native::cpublas::axpy<scalar_t>(blockSize, cast_value,
                  s_values_ptr + s_i * blockSize, 1,
                  r_values_ptr + r_i * blockSize, 1);
              }
              s_i++;
            }
            r_i++;
          }
        }
    );

    if (r.scalar_type() != commonDtype) {
      r_values = r_values.to(r.scalar_type());
    }
    get_sparse_impl(r)->set_indices_and_values_unsafe(r_indices, r_values);
    get_sparse_impl(r)->set_nnz_and_narrow(r_i);

    // TODO: I think it may be possible to track inside the loop and
    // detect when we are uncoalesced (e.g., by observing that an
    // index goes backwards) which may be more precise than using the
    // coalesced flag here.  But this is easy.
    return r._coalesced_(coalesced);
}

SparseTensor& add_out_sparse_non_contiguous(SparseTensor& r, const SparseTensor& t, const SparseTensor& src, const Scalar& value, ScalarType commonDtype) {
    Tensor t_values = t._values().to(commonDtype);
    Tensor s_values = src._values().to(commonDtype);

    // If `t` or `src` contains non-contiguous `values`, `at::native::cpublas::axpy` doesn't work
    // and we concat the indices and values tensors instead.
    AT_DISPATCH_ALL_TYPES_AND_COMPLEX(
      commonDtype, "add_out_sparse_cpu", [&] {
          if (value.to<scalar_t>() != static_cast<scalar_t>(1)) {
            s_values = s_values.mul(value);
          }
        });

    Tensor r_indices = at::cat({t._indices(), src._indices()}, 1);
    Tensor r_values = at::cat({t_values, s_values}, 0).to(r.scalar_type());
    alias_into_sparse(r, r_indices, r_values);

    // Prevent unbounded growth of nnz
    // TODO: Improved heuristic on when to coalesce or remove need to coalesce
    if (r._nnz() > r.numel()) {
      auto c = r.coalesce();
      alias_into_sparse(r, c._indices(), c._values());
    }

    return r;
}

Tensor& add_out_dense_sparse_cpu(Tensor& r, const Tensor& dense, const SparseTensor& sparse_, const Scalar& value);

SparseTensor& add_out_sparse_cpu(const SparseTensor& t, const SparseTensor& src, const Scalar& value, SparseTensor& r) {
  if (!t.is_sparse()) {
    return add_out_dense_sparse_cpu(r, t, src, value);
  }
  // TODO: This test seems a bit goofy
  TORCH_CHECK(src.is_sparse(), "add(sparse, dense) is not supported. Use add(dense, sparse) instead.");
  AT_ASSERT(!t.is_cuda());  // the dispatch argument
  TORCH_CHECK(!r.is_cuda(), "add: expected 'out' to be CPU tensor, but got CUDA tensor");
  TORCH_CHECK(!src.is_cuda(), "add: expected 'other' to be a CPU tensor, but got a CUDA tensor");

  TORCH_CHECK(t.sizes().equals(src.sizes()), "add: expected sizes of 'self' and 'other' to match, but ", t.sizes(), " != ", src.sizes());

  auto commonDtype = promoteTypes(t.scalar_type(), src.scalar_type());

  TORCH_CHECK(canCast(commonDtype, r.scalar_type()), "Can't convert result type ", commonDtype, " to output ", r.scalar_type(), " in add operation");

  if (src._nnz() == 0) {
    return copy_sparse_to_sparse_(r, t);
  }
  if (t._nnz() == 0) {
    return mul_out_sparse_scalar(r, src, value);
  }

  TORCH_CHECK(is_same_density(t, src), "add: expected 'self' and 'other' to have same density, but 'self' has ", t.sparse_dim(), " sparse dimensions while 'other' has ", src.sparse_dim(), " sparse dimensions");

  r.resize_as_(src);

  if (src._values().is_contiguous() && t._values().is_contiguous()) {
    return add_out_sparse_contiguous(r, t, src, value, commonDtype);
  } else {
    return add_out_sparse_non_contiguous(r, t, src, value, commonDtype);
  }
}

// --------------------------------------------------------------------
// add(Tensor, SparseTensor, Scalar)
//    formerly known as spcadd
// --------------------------------------------------------------------

template <typename scalar_t>
void add_dense_sparse_worker_cpu(Tensor& r, const Scalar& value, const SparseTensor& sparse, const Tensor& indices, const Tensor& values) {
  auto indices_accessor = indices.accessor<int64_t, 2>();
  auto values_accessor = values.accessor<scalar_t, 1>();

  scalar_t* r_ptr = r.data_ptr<scalar_t>();
  scalar_t cast_value = value.to<scalar_t>();

  at::parallel_for(0, sparse._nnz(), 0, [&](int64_t start, int64_t end) {
    for (auto k: c10::irange(start, end)) {
      int64_t index = r.storage_offset();
      for (auto d: c10::irange(sparse.sparse_dim())) {
        index += r.stride(d) * indices_accessor[d][k];
      }
      r_ptr[index] += cast_value * values_accessor[k];
    }
  });
}

Tensor& add_out_dense_sparse_cpu(Tensor& r, const Tensor& dense, const SparseTensor& sparse_, const Scalar& value) {
  AT_ASSERT(!r.is_sparse());
  AT_ASSERT(!dense.is_sparse());
  AT_ASSERT(sparse_.is_sparse());

  AT_ASSERT(!dense.is_cuda()); // dispatch argument
  TORCH_CHECK(!r.is_cuda(), "add: expected 'out' to be CPU tensor, but got CUDA tensor");
  TORCH_CHECK(!sparse_.is_cuda(), "add: expected 'other' to be a CPU tensor, but got a CUDA tensor");

  TORCH_CHECK(dense.sizes().equals(sparse_.sizes()), "add: expected 'self' and 'other' to have same size, but self has size ",
    dense.sizes(), " while other has size ", sparse_.sizes(), " (FYI: dense-sparse addition does not currently support broadcasting)");

  auto commonDtype = promoteTypes(dense.scalar_type(), sparse_.scalar_type());
  TORCH_CHECK(canCast(commonDtype, r.scalar_type()), "Can't convert result type ", commonDtype, " to output ", r.scalar_type(), " in add operation");

  r.resize_as_(dense);
  SparseTensor sparse = sparse_.coalesce();

  Tensor indices = sparse._indices();
  Tensor values = sparse._values();
  int64_t nDim = dense.dim();
  int64_t nDimI = sparse.sparse_dim();

  if (sparse._nnz() == 0) {
    if (!is_same_tensor(r, dense)) r.copy_(dense);
    return r;
  }

  Tensor valuesBuffer = values.to(commonDtype);
  Tensor resultBuffer = r;
  if (r.scalar_type() != commonDtype) {
    resultBuffer = dense.to(commonDtype);
  } else if (!is_same_tensor(r, dense)) {
    resultBuffer.copy_(dense);
  }

  // accessors rely on nnz test
  if (nDim > nDimI) {
    auto indices_accessor = indices.accessor<int64_t, 2>();
    for (int64_t k = 0; k < sparse._nnz(); k++) {
      Tensor dstBuffer = resultBuffer;
      for (int64_t d = 0; d < sparse.sparse_dim(); d++) {
        dstBuffer = dstBuffer.select(0, indices_accessor[d][k]);
      }
      Tensor srcBuffer = valuesBuffer.select(0, k);
      dstBuffer.add_(srcBuffer, value);
    }
  } else {
    AT_DISPATCH_ALL_TYPES_AND_COMPLEX_AND(at::ScalarType::Bool,
        commonDtype, "add_dense_sparse", [&] {
          add_dense_sparse_worker_cpu<scalar_t>(resultBuffer, value, sparse, indices, valuesBuffer);
        });
  }
  if (r.scalar_type() != commonDtype) {
    r.copy_(resultBuffer);
  }
  return r;
}

// --------------------------------------------------------------------
// mul(SparseTensor, SparseTensor)  [broadcasts]
// --------------------------------------------------------------------

Tensor mul_sparse(const Tensor& self, const Tensor& other) {
  auto commonDtype = at::result_type(self, other);
  Tensor result = at::empty({0}, self.options().dtype(commonDtype));
  return at::mul_out(result, self, other);  // redispatch!
}

Tensor& mul_sparse_(Tensor& self, const Tensor& other) {
  return at::mul_out(self, self, other);  // redispatch!
}

SparseTensor& mul_out_sparse_cpu(const Tensor& t_, const Tensor& src_, SparseTensor& r) {
  if (src_.dim() == 0) {
    return mul_out_sparse_zerodim(r, t_, src_);
  } else if (t_.dim() == 0) {
    return mul_out_sparse_zerodim(r, src_, t_);
  }

  TORCH_CHECK(t_.sizes().equals(src_.sizes()), "mul operands have incompatible sizes");
  AT_ASSERT(!t_.is_cuda()); // dispatch argument
  TORCH_CHECK(!r.is_cuda(), "mul: expected 'out' to be CPU tensor, but got CUDA tensor");
  TORCH_CHECK(!src_.is_cuda(), "mul: expected 'other' to be a CPU tensor, but got a CUDA tensor");

  TORCH_CHECK(t_.sizes().equals(src_.sizes()), "mul: expected 'self' and 'other' to have same sizes, but ", t_.sizes(), " != ", src_.sizes());

  if (src_._nnz() == 0 || t_._nnz() == 0) {
    r.resize_as_(src_);
    return r.zero_();
  }

  SparseTensor t = t_.coalesce();
  SparseTensor src = src_.coalesce();

  // saving those because they can be overwritten when doing in-place operations
  int64_t t_nnz = t._nnz(), s_nnz = src._nnz();
  int64_t max_nnz = std::min(t_nnz, s_nnz);  // multiply by zero is zero, and can be dropped
  int64_t sparse_dim = src.sparse_dim();
  Tensor t_indices = t._indices();
  Tensor src_indices = src._indices();
  Tensor r_indices = at::empty({sparse_dim, max_nnz}, t_indices.options());

  int64_t r_i = 0, t_i = 0, s_i = 0;

  auto commonDtype = promoteTypes(t_.scalar_type(), src_.scalar_type());
  TORCH_CHECK(canCast(commonDtype, r.scalar_type()), "Can't convert result type ", commonDtype, " to output ", r.scalar_type(), " in mul operation");

  Tensor t_values = t._values().to(commonDtype);
  Tensor s_values = src._values().to(commonDtype);

  Tensor r_buffer = new_values_with_size_of(t_values, max_nnz).zero_();

  // NB: relies on nnz test above
  auto t_indices_accessor = t_indices.accessor<int64_t, 2>();
  auto r_indices_accessor = r_indices.accessor<int64_t, 2>();
  auto src_indices_accessor = src_indices.accessor<int64_t, 2>();

  // Check if we can find matching indices, and if so, write an
  // entry to the result indices vector.  Returns true if matching
  // indices were found.
  auto index_preamble = [&]() {
    for (auto d: c10::irange(sparse_dim)) {
      if (t_indices_accessor[d][t_i] < src_indices_accessor[d][s_i]) {
        t_i++;
        return false;
      }
      if (t_indices_accessor[d][t_i] > src_indices_accessor[d][s_i]) {
        s_i++;
        return false;
      }
    }
    for (auto d: c10::irange(sparse_dim)) {
      r_indices_accessor[d][r_i] = t_indices_accessor[d][t_i];
    }
    return true;
  };

  if (t_values.dim() > 1) {
    while (t_i < t_nnz && s_i < s_nnz) {
      if (!index_preamble()) continue;
      r_buffer.select(0, r_i).addcmul_(t_values.select(0, t_i), s_values.select(0, s_i));
      r_i++;
      t_i++;
      s_i++;
    }
  } else {
    AT_DISPATCH_ALL_TYPES_AND_COMPLEX(
        commonDtype, "mul_out_sparse", [&] {
          auto r_accessor = r_buffer.accessor<scalar_t, 1>();
          auto t_accessor = t_values.accessor<scalar_t, 1>();
          auto s_accessor = s_values.accessor<scalar_t, 1>();

          while (t_i < t_nnz && s_i < s_nnz) {
            if (!index_preamble()) continue;
            r_accessor[r_i] = t_accessor[t_i] * s_accessor[s_i];
            r_i++;
            t_i++;
            s_i++;
          }
        }
    );
  }

  r.resize_as_(src);
  Tensor r_values = r_buffer.to(r.scalar_type());
  get_sparse_impl(r)->set_indices_and_values_unsafe(r_indices, r_values);
  get_sparse_impl(r)->set_nnz_and_narrow(r_i);
  return r._coalesced_(true);
}

// --------------------------------------------------------------------
// addmm(D1, S, D2, beta, alpha) -> D  [broadcasts]
//
// D = beta * D1 + alpha * mm(S, D2)
// --------------------------------------------------------------------

template <typename scalar_t>
void s_addmm_out_sparse_dense_worker(int64_t nnz, int64_t dim_i, int64_t dim_j, int64_t dim_k, Tensor& r, const Scalar& beta, const Tensor& t, const Scalar& alpha, const Tensor& indices, const Tensor& values, const Tensor& dense) {

  // r_ = alpha * sparse * dense
  scalar_t cast_alpha = alpha.to<scalar_t>();
  scalar_t cast_beta = beta.to<scalar_t>();

<<<<<<< HEAD
  if (cast_beta == 0) {
=======
  if (cast_beta == static_cast<scalar_t>(0)) {
>>>>>>> 8be5b1ca
    r.zero_();
  } else if (cast_beta == static_cast<scalar_t>(1)) {
    if (!is_same_tensor(r, t)) {
      r.copy_(t);
    }
  } else {
    at::mul_out(r, t, scalar_to_tensor(beta));
  }

  auto indices_accessor = indices.accessor<int64_t, 2>();

  auto values_accessor = values.accessor<scalar_t, 1>();
  scalar_t* dense_ptr = dense.data_ptr<scalar_t>();
  scalar_t* r_ptr = r.data_ptr<scalar_t>();

  int64_t dense_stride0 = dense.stride(0);
  int64_t dense_stride1 = dense.stride(1);
  int64_t r_stride0 = r.stride(0);
  int64_t r_stride1 = r.stride(1);
  for (auto i: c10::irange(nnz)) {
    scalar_t val = values_accessor[i];
    int64_t row = indices_accessor[0][i];
    int64_t col = indices_accessor[1][i];
    if (col >= 0 && col < dim_j && row >= 0 && row < dim_i) {
      at::native::cpublas::axpy<scalar_t>(dim_k,
            cast_alpha * val,
            dense_ptr + col * dense_stride0, dense_stride1,
            r_ptr + row * r_stride0, r_stride1);
    } else {
      if (col < 0 || col >= dim_j) {
        AT_ERROR("addmm: index out of column bound: ", col, " not between 1 and ", dim_j);
      } else {
        AT_ERROR("addmm: index out of row bound: ", row, " not between 1 and ", dim_i);
      }
    }
  }
};

Tensor& s_addmm_out_sparse_dense_cpu(
    Tensor& r,
    const Tensor& t,
    const SparseTensor& sparse_,
    const Tensor& dense,
    const Scalar& beta,
    const Scalar& alpha
) {
  // TODO: This error message seems awfully opaque
  AT_ASSERT(!t.is_cuda());
  TORCH_CHECK(!r.is_cuda(), "addmm: expected 'out' to be CPU tensor, but got CUDA tensor");
  TORCH_CHECK(!sparse_.is_cuda(), "addmm: expected 'mat1' to be a CPU tensor, but got a CUDA tensor");
  TORCH_CHECK(!dense.is_cuda(), "addmm: expected 'mat2' to be a CPU tensor, but got a CUDA tensor");

  TORCH_CHECK(sparse_.sparse_dim() == 2, "addmm: matrices expected, got ", sparse_.sparse_dim(), "D tensor");
  TORCH_CHECK(sparse_.dense_dim() == 0, "addmm: scalar values expected, got ", sparse_.dense_dim(), "D values");
  TORCH_CHECK(dense.dim() == 2, "addmm: matrices expected, got ", dense.dim(), "D tensor");

  // ixj * jxk = ixk
  int64_t dim_i = sparse_.size(0);
  int64_t dim_j = sparse_.size(1);
  int64_t dim_k = dense.size(1);

  TORCH_CHECK(dense.size(0) == dim_j,
      "addmm: Argument #3 (dense): Expected dim 0 size ", dim_j, ", got ", dense.size(0));
  TORCH_CHECK(t.size(0) == dim_i,
      "addmm: Argument #1 (t): Expected dim 0 size ", dim_i, ", got ", t.size(0));
  TORCH_CHECK(t.size(1) == dim_k,
      "addmm: Argument #1 (t): Expected dim 1 size ", dim_k, ", got ", t.size(1));

  r.resize_({dim_i, dim_k});

  int64_t nnz        = sparse_._nnz();

  if (nnz == 0) {
    at::mul_out(r, t, at::scalar_tensor(beta, r.options()));
    return r;
  }

  Tensor indices = sparse_._indices();
  Tensor values      = sparse_._values();

  AT_DISPATCH_ALL_TYPES_AND_COMPLEX(
      values.scalar_type(), "addmm_sparse_dense", [&] {
        s_addmm_out_sparse_dense_worker<scalar_t>(nnz, dim_i, dim_j, dim_k, r, beta, t, alpha, indices, values, dense);
      }
  );

  return r;

}

Tensor& addmm_out_sparse_dense_cpu(
    const Tensor& self,
    const SparseTensor& mat1,
    const Tensor& mat2,
    const Scalar& beta,
    const Scalar& alpha,
    Tensor& result) {
  c10::MaybeOwned<Tensor> b_self = expand_size(self, {mat1.size(0), mat2.size(1)}, "addmm_out");
  return s_addmm_out_sparse_dense_cpu(result, *b_self, mat1, mat2, beta, alpha);
}

Tensor s_addmm_sparse_dense_cpu(
    const Tensor& t,
    const SparseTensor& sparse,
    const Tensor& dense,
    const Scalar& beta,
    const Scalar& alpha
) {
  Tensor r = at::empty({0}, t.options());
  s_addmm_out_sparse_dense_cpu(r, t, sparse, dense, beta, alpha);
  return r;
}

Tensor addmm_sparse_dense_cpu(
    const Tensor& self,
    const SparseTensor& mat1,
    const Tensor& mat2,
    const Scalar& beta,
    const Scalar& alpha
) {
  c10::MaybeOwned<Tensor> b_self = expand_size(self, {mat1.size(0), mat2.size(1)}, "addmm_out");
  return s_addmm_sparse_dense_cpu(*b_self, mat1, mat2, beta, alpha);
}

Tensor& s_addmm_sparse_dense_cpu_(
    Tensor& t,
    const SparseTensor& sparse,
    const Tensor& dense,
    const Scalar& beta,
    const Scalar& alpha
) {
  return s_addmm_out_sparse_dense_cpu(t, t, sparse, dense, beta, alpha);
}

// NB: Purposely no broadcasting version of addmm inplace

Tensor _sparse_addmm(
  const Tensor& t,
  const SparseTensor& sparse,
  const Tensor& dense,
  const Scalar& beta,
  const Scalar& alpha
) {
  // _sparse_addmm forward is functionally equivalent to addmm; it's
  // just the backward that is different.  This technically does an
  // unnecessary redispatch, I was too lazy to make it not do that
  return at::addmm(t, sparse, dense, beta, alpha);
}

Tensor _sparse_mm(
  const SparseTensor& sparse,
  const Tensor& dense
) {
  Tensor t = at::zeros({}, dense.options());
  return at::_sparse_addmm(t, sparse, dense, 0, 1);  // redispatch!
}

// NB: Despite its suggestive name, this actually only exists so that
// we can redispatch to addmm_out; this is NOT an implementation of
// the sparse masking version of mm
SparseTensor& _sparse_mm_out(const SparseTensor& sparse,
  const Tensor& dense,
  SparseTensor& result) {
  Tensor t = at::zeros({}, dense.options());
  return at::addmm_out(result, t, sparse, dense, 0, 1);  // redispatch!
}

// --------------------------------------------------------------------
// hspmm(SparseTensor mat1, Tensor mat2)
// --------------------------------------------------------------------

SparseTensor& hspmm_out_sparse_cpu(const SparseTensor& sparse_, const Tensor& dense, SparseTensor& r) {
  // TODO: Make this a real argument
  Scalar alpha = 1;

  AT_ASSERT(!sparse_.is_cuda()); // dispatch argument
  TORCH_CHECK(!r.is_cuda(), "hspmm: expected 'out' to be CPU tensor, but got CUDA tensor");
  TORCH_CHECK(!dense.is_cuda(), "hspmm: expected 'other' to be a CPU tensor, but got a CUDA tensor");

  TORCH_CHECK(sparse_.sparse_dim() == 2,
      "hspmm: Argument #2: matrices expected, got ", sparse_.sparse_dim(), "D tensor");
  TORCH_CHECK(sparse_.dense_dim() == 0,
      "hspmm: Argument #2: scalar values expected, got ", sparse_.dense_dim(), "D values");
  TORCH_CHECK(dense.dim() == 2,
      "hspmm: Argument #3: matrices expected, got ", dense.dim(), "D tensor");

  int64_t m = sparse_.size(0);
  int64_t k = sparse_.size(1);
  int64_t n = dense.size(1);

  TORCH_CHECK(dense.size(0) == k,
      "hspmm: Argument #3: Expected dim 0 size ", k, ", got ", dense.size(0));

  get_sparse_impl(r)->raw_resize_(1, 1, {m, n});

  SparseTensor sparse = sparse_.coalesce();

  int64_t nnz = sparse._nnz();

  if (nnz == 0) {
    r.zero_();
    return r;
  }

  Tensor indices = at::empty({1, nnz}, at::initialTensorOptions().dtype(kLong));

  // Initialize the sparse matrix that will be used with spaddmm to send rows
  // from the dense matrix to rows of the output's value tensor
  SparseTensor newSparse = sparse.clone();
  Tensor spIndices = newSparse._indices();
  Tensor valueIndices = spIndices.select(0, 0);

  // Compute output indices
  auto valueIndices_accessor = valueIndices.accessor<int64_t, 1>();
  auto indices_accessor = indices.accessor<int64_t, 2>();

  int64_t i = -1, prevIdx = -1;
  for (int64_t j = 0; j < nnz; j++) {
    int64_t currIdx = valueIndices_accessor[j];
    if (currIdx != prevIdx) {
      indices_accessor[0][++i] = currIdx;
      prevIdx = currIdx;
    }
    valueIndices_accessor[j] = i;
  }
  int64_t outNnz = i + 1;
  indices.resize_({1, outNnz});
  Tensor values = at::empty({outNnz, n}, dense.options());

  std::vector<int64_t> new_size = get_sparse_impl(newSparse)->sizes().vec();
  new_size[0] = outNnz;
  get_sparse_impl(newSparse)->raw_resize_(get_sparse_impl(newSparse)->sparse_dim(), get_sparse_impl(newSparse)->dense_dim(), new_size);

  // Compute output values tensor with sparse * dense multiplication
  s_addmm_out_sparse_dense_cpu(values, values, newSparse, dense, 0, alpha);
  get_sparse_impl(r)->set_indices_and_values_unsafe(indices, values);

  return r;
}

SparseTensor hspmm_sparse_cpu(const SparseTensor& sparse, const Tensor& dense) {
  SparseTensor r = at::empty({0}, sparse.options());
  hspmm_out_sparse_cpu(sparse, dense, r);
  return r;
}

// --------------------------------------------------------------------
// sspaddmm(S1, S2, D, beta, alpha) -> S
//
// S = beta * S1 + alpha * mm(S2, D)
// --------------------------------------------------------------------

SparseTensor& _sspaddmm_out_cpu(
    const SparseTensor& t,
    const SparseTensor& sparse_,
    const Tensor& dense,
    const Scalar& beta,
    const Scalar& alpha,
    SparseTensor& r) {
  AT_ASSERT(!t.is_cuda()); // dispatch argument
  TORCH_CHECK(!r.is_cuda(), "sspaddmm: expected 'out' to be CPU tensor, but got CUDA tensor");
  TORCH_CHECK(!sparse_.is_cuda(), "sspaddmm: expected 'mat1' to be a CPU tensor, but got a CUDA tensor");
  TORCH_CHECK(!dense.is_cuda(), "sspaddmm: expected 'mat2' to be a CPU tensor, but got a CUDA tensor");

  TORCH_CHECK(sparse_.sparse_dim() == 2,
      "sspaddmm: Argument #2: matrices expected, got ", sparse_.sparse_dim(), "D tensor");
  TORCH_CHECK(sparse_.dense_dim() == 0,
      "sspaddmm: Argument #2: scalar values expected, got ", sparse_.dense_dim(), "D values");
  TORCH_CHECK(dense.dim() == 2,
      "sspaddmm: Argument #2: matrices expected, got ", dense.dim(), "D tensor");

  SparseTensor sparse = sparse_.coalesce();

  // ixj * jxk = ixk
  int64_t dim_i = sparse.size(0);
  int64_t dim_j = sparse.size(1);
  int64_t dim_k = dense.size(1);

  // NB: This has to occur before the checks, because r may alias t.
  // See test_saddmm
  get_sparse_impl(r)->raw_resize_(2, 0, {dim_i, dim_k});

  TORCH_CHECK(dense.size(0) == dim_j,
      "sspaddmm: Argument #3: Expected dim 0 size ", dim_j, ", got ", dense.size(0));
  TORCH_CHECK(t.size(0) == dim_i,
      "sspaddmm: Argument #1: Expected dim 0 size ", dim_i, ", got ", t.size(0));
  TORCH_CHECK(t.size(1) == dim_k,
      "sspaddmm: Argument #1: Expected dim 1 size ", dim_k, ", got ", t.size(1));

  int64_t nnz        = sparse._nnz();
  // We have to make indices contiguous as we use indices.data_ptr in _to_csr which assumes row-contiguous storage
  Tensor indices = sparse._indices().contiguous();
  Tensor values      = sparse._values();

  Tensor csr = coo_to_csr(indices.data_ptr<int64_t>(), dim_i, nnz);

  int64_t t_nnz = t._nnz();
  int64_t r_nnz = nnz * dim_k + t_nnz;
  Tensor newi = at::empty({2, r_nnz}, kLong);
  Tensor newv = native::zeros(
      {r_nnz},
      optTypeMetaToScalarType(values.options().dtype_opt()),
      values.options().layout_opt(),
      values.options().device_opt(),
      values.options().pinned_memory_opt());

  if (t_nnz != 0) {
    Tensor narrowi = newi.narrow(1, 0, t_nnz);
    Tensor narrowv = newv.narrow(0, 0, t_nnz);

    narrowi.copy_(t._indices());
    narrowv.copy_(t._values());
    newv.mul_(beta);
  }

  // sparse = sparse * dense
  int64_t p = t_nnz;

  auto csr_accessor = csr.accessor<int64_t, 1>();
  auto indices_accessor = indices.accessor<int64_t, 2>();
  auto newi_accessor = newi.accessor<int64_t, 2>();

  int64_t dense_stride0 = dense.stride(0);
  int64_t dense_stride1 = dense.stride(1);
  int64_t newv_stride0 = newv.stride(0);

  AT_DISPATCH_ALL_TYPES_AND_COMPLEX(
      values.scalar_type(), "sspmm", [&] {
        auto values_accessor = values.accessor<scalar_t, 1>();
        scalar_t* dense_ptr = dense.data_ptr<scalar_t>();
        scalar_t* newv_ptr = newv.data_ptr<scalar_t>();
        scalar_t cast_alpha = alpha.to<scalar_t>();

        for (int64_t h = 0; h < dim_i; h++) {
          int64_t i_start = csr_accessor[h];
          int64_t i_end = csr_accessor[h+1];
          for (int64_t i = i_start; i < i_end; i++) {
            scalar_t val = values_accessor[i];
            int64_t col = indices_accessor[1][i];
            if (col >= 0 && col < dim_j) {
              at::native::cpublas::axpy<scalar_t>(dim_k,
                  cast_alpha * val,
                  dense_ptr + col * dense_stride0, dense_stride1,
                  newv_ptr + p * newv_stride0, 1);
            } else {
              AT_ERROR("index out of bound. sspmm: ", col, " not between 1 and ", dim_j);
            }
          }
          // Fill up the indices with the right values
          if (i_start != i_end) {
            for (int64_t i = 0; i < dim_k; i++) {
              newi_accessor[0][p+i] = h;
              newi_accessor[1][p+i] = i;
            }
            p += dim_k;
          }
        }
      }
  );

  // to avoid a clone
  get_sparse_impl(r)->set_indices_and_values_unsafe(newi, newv);
  get_sparse_impl(r)->set_nnz_and_narrow(p);

  return r;
}

// sparse, sparse, sparse, dense, real, real -> sparse
Tensor& _sspaddmm_out_only_sparse(const Tensor& self,
    const Tensor& mat1, const Tensor& mat2, const Scalar& beta, const Scalar& alpha, Tensor& result) {
  AT_ERROR("tensor.sspaddmm(...) can only be called on sparse tensors");
}

// sparse, dense -> sparse
Tensor smm(const Tensor& self, const Tensor& mat2) {
  auto result = at::empty({0}, self.options());
  at::sspaddmm_out(result, result, self, mat2, 0.0, 1.0);
  return result;
}

// sparse, sparse, dense, real, real -> sparse
Tensor sspaddmm(const Tensor& self, const Tensor& mat1, const Tensor& mat2,
    const Scalar& beta, const Scalar& alpha) {
  auto result = at::empty({0}, self.options());
  at::sspaddmm_out(result, self, mat1, mat2, beta, alpha);
  return result;
}

// --------------------------------------------------------------------
// sparse.sum()
//
// This implementation calls coalesce() to do the sum reduction on
// sparse dims. Ideally in the future there should be unified reduction function
// for ops like sum, max, and min.
// --------------------------------------------------------------------
Tensor _sparse_sum(const SparseTensor& input) {
  return input.coalesce().values().sum();
}

Tensor _sparse_sum(const SparseTensor& input, ScalarType dtype) {
  // don't have to do a conversion to the correct dtype first
  // just need to setup the accumulator correctly
  return input.coalesce().values().sum(dtype);
}

Tensor _sparse_sum(const SparseTensor& input, IntArrayRef dims_to_sum, ScalarType dtype) {
  return at::_sparse_sum(input.to(dtype), dims_to_sum);
}

Tensor _sparse_sum(const SparseTensor& input, IntArrayRef dims_to_sum) {
  TORCH_CHECK(input._nnz() > 0, "_sparse_sum: sparse tensor input._nnz() == 0, please call torch.sparse.sum(input) instead.")

  const int64_t input_dim = input.dim();
  auto dims_to_sum_b = dim_list_to_bitset(dims_to_sum, input_dim);
  auto dims_to_sum_v = dims_to_sum.vec();
  maybe_wrap_dims(dims_to_sum_v, input_dim);

  Tensor indices = input._indices();
  Tensor values = input._values();
  IntArrayRef sizes = input.sizes();
  const int64_t sparse_dim = input.sparse_dim();
  // const int64_t dense_dim = input.dense_dim();

  auto dims_to_keep_v = std::vector<int64_t>();
  auto dense_dims_to_sum_v = std::vector<int64_t>();
  for (int64_t d = 0; d < input_dim; d++) {
    if (dims_to_sum_b[d]) {
      if (d >= sparse_dim) dense_dims_to_sum_v.emplace_back(d + 1 - sparse_dim);
    }
    else {
      dims_to_keep_v.emplace_back(d);
    }
  }
  const int64_t sparse_dims_to_sum_size = dims_to_sum_v.size() - dense_dims_to_sum_v.size();
  const bool sum_all_sparse_dim = (sparse_dim == sparse_dims_to_sum_size);
  const bool sum_dense_dim = (dense_dims_to_sum_v.size() > 0);

  // new values
  Tensor new_values;
  if (sum_dense_dim) {
    new_values = values.sum(dense_dims_to_sum_v);
  }
  else {
    new_values = values.clone(at::MemoryFormat::Contiguous);
  }

  if (sum_all_sparse_dim) {
    // return a dense tensor if sum over all sparse dims
    new_values = new_values.sum(0);
    return new_values;
  }
  else { // !sum_all_sparse_dim
    // new indices
    Tensor new_indices;
    if (sparse_dims_to_sum_size == 0) {
      new_indices = indices.clone(at::MemoryFormat::Contiguous);
    }
    else {
      new_indices = at::empty({sparse_dim - sparse_dims_to_sum_size, input._nnz()}, indices.options());
      for (auto i: c10::irange(dims_to_keep_v.size())) {
        int64_t d = dims_to_keep_v[i];
        if (d < sparse_dim) new_indices[i].copy_(indices[d]);
        else break;
      }
    }

    // new size
    int64_t new_sparse_dim = new_indices.size(0);
    int64_t new_dense_dim = new_values.dim() - 1; // exclude nnz dim
    std::vector<int64_t> new_sizes;
    new_sizes.reserve(dims_to_keep_v.size());
    for (auto d : dims_to_keep_v) new_sizes.emplace_back(sizes[d]);
    if (sum_all_sparse_dim) new_sizes.emplace(new_sizes.begin(), 1);

    // use coalesce() to do sum reduction
    SparseTensor new_sparse = at::_sparse_coo_tensor_with_dims_and_tensors(new_sparse_dim, new_dense_dim, new_sizes, new_indices, new_values, input.options());
    new_sparse = new_sparse.coalesce();
    return new_sparse;
  }

}
// --------------------------------------------------------------------
// NOTE [ sparse.sum() backward ]
//
// When sum over sparse_dim, backward scatters gradients from grad tensor to input tensor.
// Grad and input need to align indices over sparse_dim that are not summed (given
// input.spares_dim >= grad.sparse_dim). Implementation here compares each pair of
// indices between grad and input. When a matching indices pair (input_i, grad_i) is found,
// copy grad.values[grad_i] -> input_grad.values[input_i]. E.g.,
//
//  input.sparse_dim = [5, 5]
//  input.indices = [[0, 0, 1, 2, 2, 3, 4, 4],
//                   [1, 4, 4, 0, 1, 3, 2, 4]]
//  input.values =   [0, 1, 2, 3, 4, 5, 6, 7]
//  ...
//  sparse.sum(input, [0])
//  backward(...)
//  ...
//  grad.indices = [[0, 1, 2, 3]]
//  grad.values =   [1, 2, 0, 4]
//
// # after indices matching
//         input         grad
//        [[0, 1],   ->  [1]
//         [0, 4],   ->  [ ]
//         [1, 4],   ->  [ ]
//         [2, 0],   ->  [0]
//         [2, 1],   ->  [1]
//         [3, 3],   ->  [3]
//         [4, 2],   ->  [2]
//         [4, 4]])  ->  [ ]
//
// input_grad.indices = [[0, 0, 1, 2, 2, 3, 4, 4],
//                       [1, 4, 4, 0, 1, 3, 2, 4]]
// input_grad.values =   [2, 0, 0, 1, 2, 4, 0, 0]
//
// Note that we allow input to be uncoalesced in the forward,
// we have to coalesce input at the backward, because grad-of-input
// take the same indices as input, if input is not coalesced, then
// coalescing grad-of-input may add up grad values for a duplicate indices,
// and hence generates a wrong grad-of-input.
//
// Other edge cases:
// - assign zero values to input gradients if cannot find matched indices at grad
// - grad.values might have zeros
// --------------------------------------------------------------------
Tensor _sparse_sum_backward_cpu(const Tensor& grad_, const SparseTensor& input_, IntArrayRef dims_to_sum) {
  TORCH_CHECK(!grad_.is_cuda(), "_sparse_sum_backward_cpu: expected 'grad_' to be CPU tensor, but got CUDA tensor");
  TORCH_CHECK(!input_.is_cuda(), "_sparse_sum_backward_cpu: expected 'input_' to be CPU tensor, but got CUDA tensor");

  auto input = input_.coalesce();
  const int64_t input_dim = input.dim();
  auto dims_to_sum_b = dim_list_to_bitset(dims_to_sum, input_dim);
  auto dims_to_sum_v = dims_to_sum.vec();
  maybe_wrap_dims(dims_to_sum_v, input_dim);

  Tensor input_indices = input._indices();
  Tensor input_values = input._values();
  IntArrayRef input_sizes = input.sizes();
  const int64_t input_sparse_dim = input.sparse_dim();
  const int64_t input_dense_dim = input.dense_dim();
  const int64_t input_nnz = input._nnz();

  int64_t sparse_dims_to_sum_size = 0;
  auto sparse_dims_to_keep_v = std::vector<int64_t>();
  auto dense_dims_to_sum_v = std::vector<int64_t>();
  for (auto d: c10::irange(input_dim)) {
    if (dims_to_sum_b[d]) {
      if (d < input_sparse_dim) sparse_dims_to_sum_size ++;
      else dense_dims_to_sum_v.emplace_back(d + 1 - input_sparse_dim);
    }
    else {
      if (d < input_sparse_dim) sparse_dims_to_keep_v.emplace_back(d);
    }
  }

  const bool sum_all_sparse_dim = (input_sparse_dim == sparse_dims_to_sum_size);
  const bool sum_dense_dim = (dense_dims_to_sum_v.size() > 0);
  const bool sum_sparse_dim = (sparse_dims_to_sum_size > 0);

  if (sum_all_sparse_dim) {
    TORCH_CHECK(!grad_.is_sparse(), "_sparse_sum_backward_cpu: expected grad_ Tensor to be dense since all sparse dims are summed");
    auto grad_input_values = grad_;
    auto expand_size = input_values.sizes().vec();
    if (sum_dense_dim) {
      auto dense_expand_size = std::vector<int64_t>(expand_size);
      dense_expand_size.erase(dense_expand_size.begin());
      AT_ASSERT(dense_expand_size.size() == static_cast<size_t>(input_values.dim() - 1));
      for (auto d : dense_dims_to_sum_v) grad_input_values = grad_input_values.unsqueeze(d - 1);  // -1 since grad has no nnz dim
      grad_input_values = grad_input_values.expand(dense_expand_size);
    }
    grad_input_values = grad_input_values.expand(expand_size).clone(at::MemoryFormat::Contiguous);
    return at::_sparse_coo_tensor_with_dims_and_tensors(input_sparse_dim, input_dense_dim, input_sizes, input_indices.clone(at::MemoryFormat::Contiguous), grad_input_values, input.options().dtype(grad_.dtype())); // convert to grad dtype
  }
  else {
    TORCH_CHECK(grad_.is_sparse(), "_sparse_sum_backward_cpu: expected grad_ Tensor to be sparse, but got dense");
    auto grad = grad_.coalesce();
    Tensor grad_indices = grad._indices();
    Tensor grad_values = grad._values();
    const int64_t grad_sparse_dim = grad.sparse_dim();
    const int64_t grad_nnz = grad._nnz();

    Tensor grad_values_expand = grad_values;
    if (sum_dense_dim) {
      auto expand_size = input_values.sizes().vec();
      if (sum_sparse_dim) expand_size[0] = grad_values.size(0);
      for (auto d : dense_dims_to_sum_v) grad_values_expand = grad_values_expand.unsqueeze(d);
      grad_values_expand = grad_values_expand.expand(expand_size).clone(at::MemoryFormat::Contiguous);
    }

    Tensor grad_input_values;
    if (sum_sparse_dim) {
      // see NOTE [ sparse.sum() backward ]
      grad_input_values = at::zeros_like(input_values, grad_values.options(), LEGACY_CONTIGUOUS_MEMORY_FORMAT);

      // get flatten indices for grad and input
      auto grad_sparse_dim_to_keep_v = std::vector<int64_t>(grad_sparse_dim);
      std::iota(grad_sparse_dim_to_keep_v.begin(), grad_sparse_dim_to_keep_v.end(), 0);

      auto grad_indices_1D = flatten_indices_by_dims(grad_indices, grad.sizes(), grad_sparse_dim_to_keep_v); // flatten indices on all sparse_dim of grad, output indices is coalesced and sorted
      auto grad_indices_1D_accessor = grad_indices_1D.accessor<int64_t, 1>();
      auto input_indices_1D = flatten_indices_by_dims(input_indices, input_sizes, sparse_dims_to_keep_v);
      auto input_indices_1D_accessor = input_indices_1D.accessor<int64_t, 1>();

      // binary search to find matching indices

      at::parallel_for(0, input_nnz, 0, [&](int64_t start, int64_t end) {
        for (auto i: c10::irange(start, end)) {
          int64_t input_idx = input_indices_1D_accessor[i];
          int64_t l = 0, r = grad_nnz - 1;
          while (l <= r) {
            int64_t m = l + (r - l) / 2;
            if (grad_indices_1D_accessor[m] == input_idx) {
              grad_input_values[i].copy_(grad_values_expand[m]);
              break;
            }
            if (grad_indices_1D_accessor[m] < input_idx) {
              l = m + 1;
            }
            else {
              r = m - 1;
            }
          }
        }
      });
    }
    else {
      grad_input_values = grad_values_expand;
    }
    return at::_sparse_coo_tensor_with_dims_and_tensors(input_sparse_dim, input_dense_dim, input_sizes, input_indices.clone(at::MemoryFormat::Contiguous), grad_input_values, grad.options());
  }
}

Tensor isnan_sparse(const Tensor & self){
  TORCH_INTERNAL_ASSERT(self.is_sparse());
  SparseTensor out =  at::sparse_coo_tensor({0}, self.options().dtype(at::kBool));
  out.resize_as_(self);
  auto indices = out._indices();
  indices.resize_as_(self._indices());
  indices.copy_(self._indices());
  Tensor out_values = out._values();
  out_values.resize_as_(self._values());
  Tensor nan_values = at::isnan(self._values());
  out_values.copy_(nan_values);
  return out;
}

Tensor any_sparse(const Tensor& self) {
  TORCH_INTERNAL_ASSERT(self.is_sparse());

  return at::any(self._values());
}

Tensor bmm_sparse_cpu(const SparseTensor& self, const Tensor& mat2) {
  Tensor result = at::empty({}, mat2.options());
  return bmm_out_sparse_cpu(self, mat2, result);
}

// Search a sorted strided array for the rightmost instance of a value.
// Array must be sorted from lowest to highest.
// Returns the index of the found element.
// Returns by reference `found`, true if search value was found, false otherwise
template<typename scalar_t>
scalar_t binary_search_strided_rightmost(scalar_t search_val, TensorAccessor<scalar_t, 1>& sorted_arr_accessor, int64_t sorted_arr_begin_idx, int64_t length, bool* found) {
  if (length == 0) {
    *found = false;
    return -1;
  }

  int64_t left_ind = 0;
  int64_t right_ind = length - 1;
  int64_t mid_ind; // NOLINT(cppcoreguidelines-init-variables)
  bool done_searching = false;

  while (!done_searching) {
    mid_ind = (left_ind+right_ind) >> 1;
    scalar_t mid_val = sorted_arr_accessor[sorted_arr_begin_idx + mid_ind];

    if (mid_val > search_val) {
      right_ind = mid_ind-1;
    } else if((mid_val == search_val) && (
      (mid_ind == length - 1) || (sorted_arr_accessor[sorted_arr_begin_idx + mid_ind + 1] != search_val)
    )) {
      done_searching = true;
      *found = true;
    } else {
      left_ind = mid_ind+1;
    }

    if (left_ind > right_ind) {
      done_searching = true;
      *found = false;
      mid_ind = -1;
    }
  }

  return mid_ind;
}

Tensor& bmm_out_sparse_cpu(const SparseTensor& self, const Tensor& mat2, Tensor& result) {
  TORCH_CHECK(!mat2.is_sparse(), "bmm_sparse: Tensor 'mat2' must be dense");

  TORCH_CHECK(self.dense_dim() == 0, "bmm_sparse: Tensor 'self' must have 0 dense dims, but has ", self.dense_dim());
  TORCH_CHECK(self.sparse_dim() == 3, "bmm_sparse: Tensor 'self' must have 3 sparse dims, but has ", self.sparse_dim());
  TORCH_CHECK(mat2.dim() == 3, "bmm_sparse: Tensor 'mat2' must have 3 dims, but has ", mat2.dim());

  TORCH_CHECK(self.size(0) == mat2.size(0), "bmm_sparse: 'self.size(0)' and 'mat2.size(0)' must match");
  TORCH_CHECK(self.size(2) == mat2.size(1), "bmm_sparse: 'self.size(2)' and 'mat2.size(1)' must match");

  result.resize_({self.size(0), self.size(1), mat2.size(2)});

  if (self._nnz() == 0) {
    result.zero_();
    return result;
  }

  // First need to coalesce to get all of the first dimension indices
  // in order since we'll be sending each matrix into the MM operation
  SparseTensor self_coalesced = self.coalesce();

  int64_t nnz =        self_coalesced._nnz();
  Tensor indices = self_coalesced._indices();
  Tensor values =      self_coalesced._values();

  Tensor indices_dim0 = indices[0];
  auto indices_dim0_accessor = indices_dim0.accessor<int64_t, 1>();
  Tensor indices_dim1_dim2 = indices.slice(0, 1, 3);

  int64_t dim_i = self_coalesced.size(1);
  int64_t dim_j = self_coalesced.size(2);
  int64_t dim_k = mat2.size(2);

  Scalar beta = 0;
  Tensor t_dummy;
  Scalar alpha = 1;

  int64_t mat_el_begin_idx = 0;

  int64_t num_matrices = self_coalesced.size(0);

  // Iterate through each set of 2D matrices within the 3D
  // tensor inputs, performing a matrix multiply with each one.
  int64_t start_mat_num = indices_dim0_accessor[0];
  AT_DISPATCH_ALL_TYPES_AND_COMPLEX(
    values.scalar_type(), "bmm_sparse_dense", [&] {
      for (int64_t cur_mat_num = 0;
        (cur_mat_num < num_matrices);
        cur_mat_num++
      ) {
        // If there are sparse matrices at the beginning or end that
        // have all zero elements, we need to zero out the result matrix.
        if ((cur_mat_num < start_mat_num) || (mat_el_begin_idx >= nnz)) {
          result[cur_mat_num].zero_();
          continue;
        }

        // Search for the range of sparse tensor elements that
        // correspond to the current matrix number. We already know
        // where the current matrix begins, so we just need to find
        // the end. The search excludes everything to the left of
        // the starting point, for best performance
        bool mat_end_found;
        int64_t mat_el_end_idx = binary_search_strided_rightmost(
          cur_mat_num,
          indices_dim0_accessor,
          mat_el_begin_idx,
          nnz-mat_el_begin_idx,
          &mat_end_found
        ) + mat_el_begin_idx;

        if (mat_end_found) {
          mat_el_end_idx++;

          // Create tensors to view just the current set of matrices
          const Tensor dense_matrix = mat2[cur_mat_num];
          Tensor result_matrix = result[cur_mat_num];
          Tensor sparse_indices = indices_dim1_dim2.slice(1, mat_el_begin_idx, mat_el_end_idx);
          Tensor sparse_values = values.slice(0, mat_el_begin_idx, mat_el_end_idx);
          int64_t sparse_nnz = mat_el_end_idx - mat_el_begin_idx;


          s_addmm_out_sparse_dense_worker<scalar_t>(
            sparse_nnz,
            dim_i, dim_j, dim_k,
            result_matrix,
            beta, t_dummy, alpha,
            sparse_indices, sparse_values,
            dense_matrix
          );
          mat_el_begin_idx = mat_el_end_idx;

        // If no elements for this sparse matrix are found, then
        // it's a zero matrix and we need to zero out the result
        } else {
          result[cur_mat_num].zero_();
        }
      }
    }
  );
  return result;
}

Tensor conj_sparse(const Tensor& input) {
  if (!input.is_complex()) {
    return input;
  }
  Tensor result = at::native::empty_like(input);
  return conj_out_sparse(input, result);
}

Tensor& conj_out_sparse(const Tensor& input, Tensor& result) {
  TORCH_INTERNAL_ASSERT(input.is_sparse());
  if (input.numel() == 0) {
    return result;
  }
  if (!is_same_tensor(result, input)) {
    copy_sparse_to_sparse_(result, input);
  }
  if (!input.is_complex()) {
    return result;
  }
  Tensor result_values = result._values();
  at::conj_out(result_values, input._values());
  return result;
}

}} // namespace at::native<|MERGE_RESOLUTION|>--- conflicted
+++ resolved
@@ -305,11 +305,7 @@
   return div_out_sparse_zerodim(self, value, self);
 }
 
-<<<<<<< HEAD
-SparseTensor& div_out_sparse_scalar(SparseTensor& r, const SparseTensor& t, const Scalar& value) {
-=======
 SparseTensor& div_out_sparse_scalar(const SparseTensor& t, Scalar value, SparseTensor& r) {
->>>>>>> 8be5b1ca
   return div_out_sparse_zerodim(t, wrapped_scalar_tensor(value), r);
 }
 
@@ -846,11 +842,7 @@
   scalar_t cast_alpha = alpha.to<scalar_t>();
   scalar_t cast_beta = beta.to<scalar_t>();
 
-<<<<<<< HEAD
-  if (cast_beta == 0) {
-=======
   if (cast_beta == static_cast<scalar_t>(0)) {
->>>>>>> 8be5b1ca
     r.zero_();
   } else if (cast_beta == static_cast<scalar_t>(1)) {
     if (!is_same_tensor(r, t)) {
