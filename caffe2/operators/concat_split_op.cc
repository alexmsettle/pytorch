--- conflicted
+++ resolved
@@ -101,18 +101,12 @@
   CAFFE_ENFORCE_GT(in.size(), 0);
   struct OpSchema::Cost cost;
   cost.flops = 0;
-<<<<<<< HEAD
-  auto input_bytes_count = nElemFromDim(in[0]) * sizeof(in[0].data_type());
-  auto split_bytes_count =
-      (in.size() == 1) ? 0 : nElemFromDim(in[1]) * sizeof(in[1].data_type());
-=======
   auto const& input_0_element_size_byte =
       DataTypeToTypeMeta(in[0].data_type()).itemsize();
   auto input_bytes_count = nElemFromDim(in[0]) * input_0_element_size_byte;
   auto split_bytes_count = in.size() > 1
       ? nElemFromDim(in[1]) * DataTypeToTypeMeta(in[1].data_type()).itemsize()
       : 0;
->>>>>>> fccaa4a3
   // There can be two input blobs:
   // (1) actual tensor to be split
   // (2) lengths of outputs along split axis
@@ -342,15 +336,9 @@
       DataTypeToTypeMeta(in[0].data_type()).itemsize();
   struct OpSchema::Cost cost;
   cost.flops = 0;
-<<<<<<< HEAD
-  cost.bytes_read = nElemRead * sizeof(in[0].data_type());
-  cost.bytes_written =
-      size * sizeof(in[0].data_type()) + split_info_bytes_count;
-=======
   cost.bytes_read = nElemRead * input_0_element_size_byte;
   cost.bytes_written =
       size * input_0_element_size_byte + split_info_bytes_count;
->>>>>>> fccaa4a3
   cost.params_bytes = 0;
   return cost;
 }
