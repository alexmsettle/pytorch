--- conflicted
+++ resolved
@@ -24,18 +24,14 @@
     get_default_qat_qconfig,
     FixedQParamsFakeQuantize,
     FusedMovingAvgObsFakeQuantize,
-<<<<<<< HEAD
-    NoopObserver,
-)
-from torch.quantization.quantization_mappings import (
-    get_default_qat_module_mappings,
-=======
     get_embedding_qat_module_mappings,
     get_embedding_static_quant_module_mappings,
     NoopObserver,
->>>>>>> f9ef807f
 )
 from torch.ao.quantization.qconfig import qconfig_equals
+from torch.quantization.quantization_mappings import (
+    get_default_qat_module_mappings,
+)
 from torch.testing._internal.common_utils import TestCase
 
 from torch.testing._internal.common_quantization import (
@@ -136,97 +132,6 @@
                 model = quantize_qat(model, test_only_train_fn, [self.img_data_2d_train])
                 checkQuantized(model)
 
-<<<<<<< HEAD
-    @unittest.skip("Numerical match TBD")
-    def test_compare_embedding_bag_linear(self):
-        """
-        Test to compare:
-        - "DeFused" embedding bag constructed from Embedding + torch.sum,
-        - EmbeddingBag operator,
-        - a "DeFused" embedding bag constructed using a fused fakequant Embedding op.
-        """
-        prepare_mapping = get_default_qat_module_mappings()
-        prepare_mapping[nn.Embedding] = torch.nn.qat.FusedFakeQuantEmbedding
-
-        embed_linear_data_train = [[torch.randint(0, 10, (12, 12), dtype=torch.long),
-                                    torch.randn((12, 1), dtype=torch.float)]
-                                   for _ in range(20)]
-        for qengine in supported_qengines:
-            with override_quantized_engine(qengine):
-                fp32_model = DeFusedEmbeddingBagLinear().train()
-                ref_model = ManualEmbeddingBagLinear().train()
-                fp32_model.linear.weight = torch.nn.Parameter(torch.clone(ref_model.linear.weight))
-
-                fused_quant_model = prepare_qat(fp32_model, mapping=prepare_mapping)
-                quant_model = prepare_qat(fp32_model)
-                ref_quant_model = prepare_qat(ref_model)
-                self.checkObservers(fused_quant_model)
-
-                test_only_train_fn(fused_quant_model, self.embed_linear_data_train)
-                test_only_train_fn(quant_model, self.embed_linear_data_train)
-                test_only_train_fn(ref_quant_model, self.embed_linear_data_train)
-
-                # make activation_post_process is not inserted for Embedding
-                self.assertFalse(hasattr(fused_quant_model, "activation_post_process"))
-                fused_quant_model = convert(fused_quant_model)
-                quant_model = convert(quant_model)
-                ref_quant_model = convert(ref_quant_model)
-
-                def checkQuantized(fused_quant_model):
-                    # make sure Embedding is now a QuantizedEmbedding
-                    self.assertEqual(type(fused_quant_model.emb), nn.quantized.Embedding)
-                    # make sure Linear is now a QuantizedLinear
-                    self.assertEqual(type(fused_quant_model.linear), nn.quantized.Linear)
-
-                    test_only_eval_fn(fused_quant_model, self.embed_data)
-                    self.checkScriptable(fused_quant_model, self.embed_data)
-                    self.checkNoQconfig(fused_quant_model)
-
-                checkQuantized(fused_quant_model)
-
-                quant_value = quant_model(self.embed_data[0][0])
-                fused_quant_value = fused_quant_model(self.embed_data[0][0])
-                ref_quant_value = ref_quant_model(self.embed_data[0][0])
-                self.assertTrue(torch.isclose(quant_value, fused_quant_value).all())
-                self.assertTrue(torch.isclose(fused_quant_value, ref_quant_value).all())
-
-    def test_fused_fake_quant_embedding(self):
-        """
-        Test Embedding op with fused FakeQuant when using
-        a DeFusedEmbeddingBagLinear model.
-        """
-        prepare_mapping = get_default_qat_module_mappings()
-        prepare_mapping[nn.Embedding] = torch.nn.qat.FusedFakeQuantEmbedding
-
-        for qengine in supported_qengines:
-            with override_quantized_engine(qengine):
-                model = DeFusedEmbeddingBagLinear().train()
-                model = prepare_qat(model, mapping=prepare_mapping)
-                self.checkObservers(model)
-
-                test_only_train_fn(model, self.embed_linear_data_train)
-                # make sure activation_post_process is inserted after Linear.
-                self.assertEqual(type(model.linear.activation_post_process), FusedMovingAvgObsFakeQuantize)
-                # make sure that Embedding has a noop for activation.
-                self.assertEqual(type(model.emb.activation_post_process), NoopObserver)
-
-                model = convert(model)
-
-                def checkQuantized(model):
-                    # make sure Embedding is now a QuantizedEmbedding
-                    self.assertEqual(type(model.emb), nn.quantized.Embedding)
-                    # make sure Linear is now a QuantizedLinear
-                    self.assertEqual(type(model.linear), nn.quantized.Linear)
-
-                    test_only_eval_fn(model, self.embed_data)
-                    self.checkScriptable(model, self.embed_data)
-                    self.checkNoQconfig(model)
-
-                checkQuantized(model)
-                model = DeFusedEmbeddingBagLinear()
-                model = quantize_qat(model, test_only_train_fn, [self.embed_linear_data_train])
-                checkQuantized(model)
-=======
     def test_dynamic_qat_linear(self):
         for qengine in supported_qengines:
             with override_quantized_engine(qengine):
@@ -247,17 +152,71 @@
                 test_only_eval_fn(model, self.calib_data)
                 self.checkScriptable(model, self.calib_data)
                 self.checkNoQconfig(model)
->>>>>>> f9ef807f
-
-    def test_defused_embedding_bag_linear(self):
+    @unittest.skip("Numerical match TBD")
+    def test_compare_embedding_bag_linear(self):
+        """
+        Test to compare:
+        - "DeFused" embedding bag constructed from Embedding + torch.sum,
+        - EmbeddingBag operator,
+        - a "DeFused" embedding bag constructed using a fused fakequant Embedding op.
+        """
+        prepare_mapping = get_default_qat_module_mappings()
+        prepare_mapping[nn.Embedding] = torch.nn.qat.FusedFakeQuantEmbedding
+
+        embed_linear_data_train = [[torch.randint(0, 10, (12, 12), dtype=torch.long),
+                                    torch.randn((12, 1), dtype=torch.float)]
+                                   for _ in range(20)]
+        for qengine in supported_qengines:
+            with override_quantized_engine(qengine):
+                fp32_model = DeFusedEmbeddingBagLinear().train()
+                ref_model = ManualEmbeddingBagLinear().train()
+                fp32_model.linear.weight = torch.nn.Parameter(torch.clone(ref_model.linear.weight))
+
+                fused_quant_model = prepare_qat(fp32_model, mapping=prepare_mapping)
+                quant_model = prepare_qat(fp32_model)
+                ref_quant_model = prepare_qat(ref_model)
+                self.checkObservers(fused_quant_model)
+
+                test_only_train_fn(fused_quant_model, self.embed_linear_data_train)
+                test_only_train_fn(quant_model, self.embed_linear_data_train)
+                test_only_train_fn(ref_quant_model, self.embed_linear_data_train)
+
+                # make activation_post_process is not inserted for Embedding
+                self.assertFalse(hasattr(fused_quant_model, "activation_post_process"))
+                fused_quant_model = convert(fused_quant_model)
+                quant_model = convert(quant_model)
+                ref_quant_model = convert(ref_quant_model)
+
+                def checkQuantized(fused_quant_model):
+                    # make sure Embedding is now a QuantizedEmbedding
+                    self.assertEqual(type(fused_quant_model.emb), nn.quantized.Embedding)
+                    # make sure Linear is now a QuantizedLinear
+                    self.assertEqual(type(fused_quant_model.linear), nn.quantized.Linear)
+
+                    test_only_eval_fn(fused_quant_model, self.embed_data)
+                    self.checkScriptable(fused_quant_model, self.embed_data)
+                    self.checkNoQconfig(fused_quant_model)
+
+                checkQuantized(fused_quant_model)
+
+                quant_value = quant_model(self.embed_data[0][0])
+                fused_quant_value = fused_quant_model(self.embed_data[0][0])
+                ref_quant_value = ref_quant_model(self.embed_data[0][0])
+                self.assertTrue(torch.isclose(quant_value, fused_quant_value).all())
+                self.assertTrue(torch.isclose(fused_quant_value, ref_quant_value).all())
+
+    def test_fused_fake_quant_embedding(self):
+        """
+        Test Embedding op with fused FakeQuant when using
+        a DeFusedEmbeddingBagLinear model.
+        """
+        prepare_mapping = get_default_qat_module_mappings()
+        prepare_mapping[nn.Embedding] = torch.nn.qat.FusedFakeQuantEmbedding
+
         for qengine in supported_qengines:
             with override_quantized_engine(qengine):
                 model = DeFusedEmbeddingBagLinear().train()
-<<<<<<< HEAD
-                model = prepare_qat(model)
-=======
-                model = prepare_qat(model, mapping=get_embedding_qat_module_mappings())
->>>>>>> f9ef807f
+                model = prepare_qat(model, mapping=prepare_mapping)
                 self.checkObservers(model)
 
                 test_only_train_fn(model, self.embed_linear_data_train)
@@ -266,11 +225,7 @@
                 # make sure that Embedding has a noop for activation.
                 self.assertEqual(type(model.emb.activation_post_process), NoopObserver)
 
-<<<<<<< HEAD
                 model = convert(model)
-=======
-                model = convert(model, mapping=get_embedding_static_quant_module_mappings())
->>>>>>> f9ef807f
 
                 def checkQuantized(model):
                     # make sure Embedding is now a QuantizedEmbedding
@@ -283,12 +238,39 @@
                     self.checkNoQconfig(model)
 
                 checkQuantized(model)
-<<<<<<< HEAD
                 model = DeFusedEmbeddingBagLinear()
                 model = quantize_qat(model, test_only_train_fn, [self.embed_linear_data_train])
                 checkQuantized(model)
-=======
->>>>>>> f9ef807f
+
+    def test_defused_embedding_bag_linear(self):
+        for qengine in supported_qengines:
+            with override_quantized_engine(qengine):
+                model = DeFusedEmbeddingBagLinear().train()
+                model = prepare_qat(model, mapping=get_embedding_qat_module_mappings())
+                self.checkObservers(model)
+
+                test_only_train_fn(model, self.embed_linear_data_train)
+                # make sure activation_post_process is inserted after Linear.
+                self.assertEqual(type(model.linear.activation_post_process), FusedMovingAvgObsFakeQuantize)
+                # make sure that Embedding has a noop for activation.
+                self.assertEqual(type(model.emb.activation_post_process), NoopObserver)
+                # make sure that FakeQuant zero_points are correct dtype
+                self.assertEqual(model.emb.weight_fake_quant.zero_point.dtype, torch.float32)
+                self.assertEqual(model.linear.weight_fake_quant.zero_point.dtype, torch.int32)
+
+                model = convert(model, mapping=get_embedding_static_quant_module_mappings())
+
+                def checkQuantized(model):
+                    # make sure Embedding is now a QuantizedEmbedding
+                    self.assertEqual(type(model.emb), nn.quantized.Embedding)
+                    # make sure Linear is now a QuantizedLinear
+                    self.assertEqual(type(model.linear), nn.quantized.Linear)
+
+                    test_only_eval_fn(model, self.embed_data)
+                    self.checkScriptable(model, self.embed_data)
+                    self.checkNoQconfig(model)
+
+                checkQuantized(model)
 
 
     def test_embedding_bag_linear(self):
@@ -301,6 +283,9 @@
                 test_only_train_fn(model, self.embed_linear_data_train)
                 # make sure not activation_post_process is inserted for EmbeddingBag
                 self.assertFalse(hasattr(model, "activation_post_process"))
+                # make sure that FakeQuant zero_points are correct dtype
+                self.assertEqual(model.emb.weight_fake_quant.zero_point.dtype, torch.float32)
+                self.assertEqual(model.linear.weight_fake_quant.zero_point.dtype, torch.int32)
                 model = convert(model, mapping=get_embedding_static_quant_module_mappings())
 
                 def checkQuantized(model):
@@ -316,11 +301,6 @@
                 checkQuantized(model)
 
                 model = ManualEmbeddingBagLinear()
-<<<<<<< HEAD
-                model = quantize_qat(model, test_only_train_fn, [self.embed_linear_data_train])
-                checkQuantized(model)
-=======
->>>>>>> f9ef807f
 
     def test_train_save_load_eval(self):
         r"""Test QAT flow of creating a model, doing QAT and saving the quantized state_dict
