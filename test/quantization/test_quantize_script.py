--- conflicted
+++ resolved
@@ -1267,7 +1267,6 @@
                 super(ConvNdRelu, self).__init__()
                 self.conv = conv_module[dim](1, 4, 2, 3).float()
                 self.relu = torch.nn.ReLU(inplace)
-<<<<<<< HEAD
 
             def forward(self, x):
                 return self.relu(self.conv(x))
@@ -1278,18 +1277,6 @@
                 self.conv = conv_module[dim](1, 4, 2, 3).float()
 
             def forward(self, x):
-=======
-
-            def forward(self, x):
-                return self.relu(self.conv(x))
-
-        class ConvNdFunctionalRelu(torch.nn.Module):
-            def __init__(self, dim):
-                super(ConvNdFunctionalRelu, self).__init__()
-                self.conv = conv_module[dim](1, 4, 2, 3).float()
-
-            def forward(self, x):
->>>>>>> ee2bc13f
                 return F.relu(self.conv(x))
 
         class ConvNdInplaceFunctionalRelu(torch.nn.Module):
